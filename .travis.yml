language: cpp

git:
  depth: 2

before_script:
  - eval "${MATRIX_EVAL}"
  - echo ${CXX}
  - ${CXX} --version
  - echo "CC=$CXX" > make/local

osx_clang: &osx_clang
  os: osx
  compiler: "clang"
  osx_image: xcode9.3

linux_clang: &linux_clang
  os: linux
  compiler: "clang-3.8"
  addons: 
    apt:
      sources: [ 'ubuntu-toolchain-r-test', 'llvm-toolchain-precise-3.8' ]
      packages: [ 'clang-3.8', 'libc++-dev' ]

linux_gcc: &linux_gcc
  os: linux
  compiler: "gcc-4.9"
  addons:
    apt:
      sources: [ 'ubuntu-toolchain-r-test' ]
      packages: [ 'g++-4.9' ]

mpi_linux_clang: &mpi_linux_clang
  os: linux
  compiler: "clang-3.8"
  addons: 
    apt:
      sources: [ 'ubuntu-toolchain-r-test', 'llvm-toolchain-precise-3.8' ]
      packages: [ 'clang-3.8', 'libc++-dev', 'mpich', 'libmpich-dev' ]

mpi_linux_gcc: &mpi_linux_gcc
  os: linux
  compiler: "gcc-4.9"
  addons:
    apt:
      sources: [ 'ubuntu-toolchain-r-test' ]
      packages: [ 'g++-4.9', 'mpich', 'libmpich-dev' ]

matrix:
  fast_finish: true
  include:
    - <<: *osx_clang
      env:
        - MATRIX_EVAL="CXX=\"clang++ -DSTAN_THREADS\""
          TESTFOLDER="test/unit/math/rev/core test/unit/math/rev/mat/functor"      
    - <<: *mpi_linux_clang
      env:
        - MATRIX_EVAL="CXX=\"mpicxx -cxx=clang++-3.8\""
          STAN_MPI=true
          TESTFOLDER="test/unit/math/rev/mat/functor test/unit/math/prim/mat/functor test/unit/math/prim/arr/functor"
    - <<: *mpi_linux_gcc
      env:
        - MATRIX_EVAL="CXX=\"mpicxx -cxx=g++-4.9\""
          STAN_MPI=true
          TESTFOLDER="test/unit/math/rev/mat/functor test/unit/math/prim/mat/functor test/unit/math/prim/arr/functor"
    - <<: *linux_clang
      env:
        - MATRIX_EVAL="CXX=clang++-3.8"
          TESTFOLDER="test/unit/math/memory test/unit/math/prim/scal test/unit/math/prim/arr"
    - <<: *linux_clang
      env:
        - MATRIX_EVAL="CXX=clang++-3.8"
          TESTFOLDER="test/unit/math/prim/mat/err test/unit/math/prim/mat/meta test/unit/math/prim/mat/vectorize"
    - <<: *linux_clang
      env:
        - MATRIX_EVAL="CXX=clang++-3.8"
          TESTFOLDER=test/unit/math/prim/mat/prob
    - <<: *linux_clang
      env:
        - MATRIX_EVAL="CXX=clang++-3.8"
          TESTFOLDER="test/unit/math/prim/mat/fun test/unit/math/prim/mat/functor"
    - <<: *linux_clang
      env:
        - MATRIX_EVAL="CXX=clang++-3.8"
          TESTFOLDER="test/unit/math/rev/scal test/unit/math/rev/arr"
    - <<: *linux_clang
      env:
        - MATRIX_EVAL="CXX=clang++-3.8"
          TESTFOLDER=test/unit/math/rev/mat/fun
    - <<: *linux_clang
      env:
        - MATRIX_EVAL="CXX=clang++-3.8"
          TESTFOLDER="test/unit/math/rev/mat/err test/unit/math/rev/mat/functor test/unit/math/rev/mat/vectorize"
    - <<: *linux_clang
      env:
        - MATRIX_EVAL="CXX=clang++-3.8"
          TESTFOLDER="test/unit/math/rev/mat/meta test/unit/math/rev/mat/prob"
    - <<: *linux_clang
      env:
        - MATRIX_EVAL="CXX=clang++-3.8"
          TESTFOLDER=test/unit/math/fwd/mat
    - <<: *linux_clang
      env:
        - MATRIX_EVAL="CXX=clang++-3.8"
          TESTFOLDER="test/unit/math/fwd/arr test/unit/math/fwd/core test/unit/math/fwd/scal"
    - <<: *linux_gcc
      env:
        - MATRIX_EVAL="CXX=\"g++-4.9 -DSTAN_THREADS\""
          TESTFOLDER="test/unit/math/memory test/unit/math/prim/scal test/unit/math/prim/arr"
    - <<: *linux_gcc
      env:
        - MATRIX_EVAL="CXX=\"g++-4.9 -DSTAN_THREADS\""
          TESTFOLDER="test/unit/math/prim/mat/err test/unit/math/prim/mat/meta test/unit/math/prim/mat/vectorize"
    - <<: *linux_gcc
      env:
        - MATRIX_EVAL="CXX=\"g++-4.9 -DSTAN_THREADS\""
          TESTFOLDER=test/unit/math/prim/mat/prob
    - <<: *linux_gcc
      env:
        - MATRIX_EVAL="CXX=\"g++-4.9 -DSTAN_THREADS\""
          TESTFOLDER=test/unit/math/prim/mat/fun
    - <<: *linux_gcc
      env:
        - MATRIX_EVAL="CXX=\"g++-4.9 -DSTAN_THREADS\""
          TESTFOLDER="test/unit/math/rev/scal test/unit/math/rev/arr"
    - <<: *linux_gcc
      env:
        - MATRIX_EVAL="CXX=\"g++-4.9 -DSTAN_THREADS\""
          STAN_NUM_THREADS="-1"
          TESTFOLDER="test/unit/math/rev/mat/fun test/unit/math/prim/mat/functor"
    - <<: *linux_gcc
      env:
        - MATRIX_EVAL="CXX=\"g++-4.9 -DSTAN_THREADS\""
          STAN_NUM_THREADS="-1"
          TESTFOLDER="test/unit/math/rev/mat/err test/unit/math/rev/mat/functor test/unit/math/rev/mat/vectorize"
    - <<: *linux_gcc
      env:
        - MATRIX_EVAL="CXX=\"g++-4.9 -DSTAN_THREADS\""
          TESTFOLDER="test/unit/math/rev/mat/meta test/unit/math/rev/mat/prob"
    - <<: *linux_gcc
      env:
        - MATRIX_EVAL="CXX=\"g++-4.9 -DSTAN_THREADS\""
          TESTFOLDER=test/unit/math/fwd/mat
    - <<: *linux_gcc
      env:
        - MATRIX_EVAL="CXX=\"g++-4.9 -DSTAN_THREADS\""
          TESTFOLDER="test/unit/math/fwd/arr test/unit/math/fwd/core test/unit/math/fwd/scal"
    - <<: *linux_gcc
      env:
        - MATRIX_EVAL="CXX=\"g++-4.9 -DSTAN_THREADS\""
          TESTFOLDER="test/unit/math/mix/arr test/unit/math/mix/core"
    - <<: *linux_gcc
      env:
        - MATRIX_EVAL="CXX=\"g++-4.9 -DSTAN_THREADS\""
          TESTFOLDER="test/unit/math/mix/mat/fun/[A-l]*"
    - <<: *linux_gcc
      env:
        - MATRIX_EVAL="CXX=\"g++-4.9 -DSTAN_THREADS\""
          TESTFOLDER="test/unit/math/mix/mat/fun/[m-z]*"
    - <<: *linux_gcc
      env:
        - MATRIX_EVAL="CXX=\"g++-4.9 -DSTAN_THREADS\""
          TESTFOLDER="test/unit/math/mix/scal test/unit/math/mix/mat/functor test/unit/math/mix/mat/meta test/unit/math/mix/mat/prob test/unit/math/mix/mat/util test/unit/math/mix/mat/vectorize"

 # - TESTFOLDER=test/unit/math/mix # times out on travis

<<<<<<< HEAD
script: PARALLEL=2 ./runTests.py -j2 $TESTFOLDER
=======
script: 
  - if [ ! -z ${STAN_MPI} ]; then echo "STAN_MPI=true" >> make/local; echo "Testing MPI"; fi
  - ./runTests.py -j2 $TESTFOLDER
>>>>>>> 21621c41

sudo: false
dist: trusty<|MERGE_RESOLUTION|>--- conflicted
+++ resolved
@@ -164,13 +164,9 @@
 
  # - TESTFOLDER=test/unit/math/mix # times out on travis
 
-<<<<<<< HEAD
-script: PARALLEL=2 ./runTests.py -j2 $TESTFOLDER
-=======
 script: 
   - if [ ! -z ${STAN_MPI} ]; then echo "STAN_MPI=true" >> make/local; echo "Testing MPI"; fi
-  - ./runTests.py -j2 $TESTFOLDER
->>>>>>> 21621c41
+  - PARALLEL=2 ./runTests.py -j2 $TESTFOLDER
 
 sudo: false
 dist: trusty