--- conflicted
+++ resolved
@@ -13,11 +13,7 @@
 All of Stan math's documentation is hosted on our website below. Please do not
 reference articles in the wiki as they are outdated and not maintained.
 
-<<<<<<< HEAD
-mc-stan.org/math
-=======
 [mc-stan.org/math](https://mc-stan.org/math/)
->>>>>>> 3cbf8e1d
 
 
 Licensing
