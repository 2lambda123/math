--- conflicted
+++ resolved
@@ -37,10 +37,10 @@
   EXPECT_EQ(1,g.size());
   EXPECT_FLOAT_EQ(0.0, g[0]);
 }
-<<<<<<< HEAD
+
 TEST(AgradRev,abs_inf) {
   double inf = std::numeric_limits<double>::infinity();
-  AVAR a = inf; 
+  AVAR a = inf;
   AVAR f = abs(a);
   EXPECT_FLOAT_EQ(inf,f.val());
 
@@ -55,22 +55,22 @@
   AVAR a = -inf;
   AVAR f = abs(a);
   EXPECT_FLOAT_EQ(inf,f.val());
-=======
+
+  AVEC x = createAVEC(a);
+  VEC g;
+  f.grad(x,g);
+  EXPECT_FLOAT_EQ(-1.0,g[0]);
+}
 
 TEST(AgradRev,abs_NaN) {
   AVAR a = std::numeric_limits<double>::quiet_NaN();
   AVAR f = abs(a);
->>>>>>> 90e87542
 
   AVEC x = createAVEC(a);
   VEC g;
   f.grad(x,g);
-<<<<<<< HEAD
-  EXPECT_FLOAT_EQ(-1.0,g[0]);
-=======
   
   EXPECT_TRUE(boost::math::isnan(f.val()));
   ASSERT_EQ(1,g.size());
   EXPECT_TRUE(boost::math::isnan(g[0]));
->>>>>>> 90e87542
 }