#include <limits>
#include <boost/math/special_functions/fpclassify.hpp>
#include <gtest/gtest.h>
#include <stan/agrad/fvar.hpp>
#include <stan/math/constants.hpp>
#include <stan/agrad/var.hpp>
#include <test/agrad/util.hpp>

TEST(AgradFwdFabs,Fvar) {
  using stan::agrad::fvar;
  using std::fabs;
  using std::isnan;

  fvar<double> x(2.0,1.0);
  fvar<double> y(-3.0,2.0);

  fvar<double> a = fabs(x);
  EXPECT_FLOAT_EQ(fabs(2), a.val_);
  EXPECT_FLOAT_EQ(1.0, a.d_);

  fvar<double> b = fabs(-x);
  EXPECT_FLOAT_EQ(fabs(-2), b.val_);
  EXPECT_FLOAT_EQ(1.0, b.d_);

  fvar<double> c = fabs(y);
  EXPECT_FLOAT_EQ(fabs(-3), c.val_);
  EXPECT_FLOAT_EQ(-2.0, c.d_);

  fvar<double> d = fabs(x * 2);
  EXPECT_FLOAT_EQ(fabs(2 * 2), d.val_);
  EXPECT_FLOAT_EQ(2 * 1.0, d.d_);

  fvar<double> e = fabs(y + 4);
  EXPECT_FLOAT_EQ(fabs(-3.0 + 4), e.val_);
  EXPECT_FLOAT_EQ(2.0, e.d_);

  fvar<double> f = fabs(x - 2);
  EXPECT_FLOAT_EQ(fabs(2.0 - 2), f.val_);
<<<<<<< HEAD
  isnan(f.d_);
 }

TEST(AgradFwdFabs,FvarVar_1stDeriv) {
  using stan::agrad::fvar;
  using stan::agrad::var;
  using std::fabs;

  fvar<var> x(1.5,1.3);
  fvar<var> a = fabs(x);

  EXPECT_FLOAT_EQ(fabs(1.5), a.val_.val());
  EXPECT_FLOAT_EQ(1.3, a.d_.val());

  AVEC y = createAVEC(x.val_);
  VEC g;
  a.val_.grad(y,g);
  EXPECT_FLOAT_EQ(1, g[0]);
}
TEST(AgradFwdFabs,FvarVar_2ndDeriv) {
  using stan::agrad::fvar;
  using stan::agrad::var;
  using std::fabs;

  fvar<var> x(1.5,1.3);
  fvar<var> a = fabs(x);

  AVEC y = createAVEC(x.val_);
  VEC g;
  a.d_.grad(y,g);
  EXPECT_FLOAT_EQ(0, g[0]);
}

TEST(AgradFwdFabs,FvarFvarDouble) {
  using stan::agrad::fvar;
  using std::fabs;

  fvar<fvar<double> > x;
  x.val_.val_ = 1.5;
  x.val_.d_ = 2.0;

  fvar<fvar<double> > a = fabs(x);

  EXPECT_FLOAT_EQ(fabs(1.5), a.val_.val_);
  EXPECT_FLOAT_EQ(2.0, a.val_.d_);
  EXPECT_FLOAT_EQ(0, a.d_.val_);
  EXPECT_FLOAT_EQ(0, a.d_.d_);

  fvar<fvar<double> > y;
  y.val_.val_ = 1.5;
  y.d_.val_ = 2.0;  

  a = fabs(y);
  EXPECT_FLOAT_EQ(fabs(1.5), a.val_.val_);
  EXPECT_FLOAT_EQ(0, a.val_.d_);
  EXPECT_FLOAT_EQ(2.0, a.d_.val_);
  EXPECT_FLOAT_EQ(0, a.d_.d_);
}

TEST(AgradFwdFabs,FvarFvarVar_1stDeriv) {
  using stan::agrad::fvar;
  using stan::agrad::var;
  using std::fabs;

  fvar<fvar<var> > x;
  x.val_.val_ = 1.5;
  x.val_.d_ = 2.0;

  fvar<fvar<var> > a = fabs(x);

  EXPECT_FLOAT_EQ(fabs(1.5), a.val_.val_.val());
  EXPECT_FLOAT_EQ(2.0, a.val_.d_.val());
  EXPECT_FLOAT_EQ(0, a.d_.val_.val());
  EXPECT_FLOAT_EQ(0, a.d_.d_.val());

  AVEC p = createAVEC(x.val_.val_);
  VEC g;
  a.val_.val_.grad(p,g);
  EXPECT_FLOAT_EQ(1.0, g[0]);

  fvar<fvar<var> > y;
  y.val_.val_ = 1.5;
  y.d_.val_ = 2.0;  

  fvar<fvar<var> > b = fabs(y);
  EXPECT_FLOAT_EQ(fabs(1.5), b.val_.val_.val());
  EXPECT_FLOAT_EQ(0, b.val_.d_.val());
  EXPECT_FLOAT_EQ(2.0, b.d_.val_.val());
  EXPECT_FLOAT_EQ(0, b.d_.d_.val());

  AVEC q = createAVEC(y.val_.val_);
  VEC r;
  b.val_.val_.grad(q,r);
  EXPECT_FLOAT_EQ(1.0, r[0]);
}

TEST(AgradFwdFabs,FvarFvarVar_2ndDeriv) {
  using stan::agrad::fvar;
  using stan::agrad::var;
  using std::fabs;

  fvar<fvar<var> > x;
  x.val_.val_ = 1.5;
  x.val_.d_ = 2.0;

  fvar<fvar<var> > a = fabs(x);

  AVEC p = createAVEC(x.val_.val_);
  VEC g;
  a.val_.d_.grad(p,g);
  EXPECT_FLOAT_EQ(0.0, g[0]);

  fvar<fvar<var> > y;
  y.val_.val_ = 1.5;
  y.d_.val_ = 2.0;  

  fvar<fvar<var> > b = fabs(y);

  AVEC q = createAVEC(y.val_.val_);
  VEC r;
  b.d_.val_.grad(q,r);
  EXPECT_FLOAT_EQ(0.0, r[0]);
}
TEST(AgradFwdFabs,FvarFvarVar_3rdDeriv) {
  using stan::agrad::fvar;
  using stan::agrad::var;

  fvar<fvar<var> > x;
  x.val_.val_ = 0.5;
  x.val_.d_ = 1.0;

  fvar<fvar<var> > a = fabs(x);

  AVEC p = createAVEC(x.val_.val_);
  VEC g;
  a.d_.d_.grad(p,g);
  EXPECT_FLOAT_EQ(0, g[0]);
=======
  EXPECT_FLOAT_EQ(0, f.d_);

  fvar<double> w = std::numeric_limits<double>::quiet_NaN();
  fvar<double> h = fabs(w);
  EXPECT_TRUE(boost::math::isnan(h.val_));
  EXPECT_TRUE(boost::math::isnan(h.d_));

  fvar<double> u = 0;
  fvar<double> j = fabs(u);
  EXPECT_FLOAT_EQ(0.0, j.val_);
  EXPECT_FLOAT_EQ(0.0, j.d_);
>>>>>>> 3e4ec16f
}<|MERGE_RESOLUTION|>--- conflicted
+++ resolved
@@ -1,5 +1,3 @@
-#include <limits>
-#include <boost/math/special_functions/fpclassify.hpp>
 #include <gtest/gtest.h>
 #include <stan/agrad/fvar.hpp>
 #include <stan/math/constants.hpp>
@@ -11,8 +9,10 @@
   using std::fabs;
   using std::isnan;
 
-  fvar<double> x(2.0,1.0);
-  fvar<double> y(-3.0,2.0);
+  fvar<double> x(2.0);
+  fvar<double> y(-3.0);
+  x.d_ = 1.0;
+  y.d_ = 2.0;
 
   fvar<double> a = fabs(x);
   EXPECT_FLOAT_EQ(fabs(2), a.val_);
@@ -36,10 +36,18 @@
 
   fvar<double> f = fabs(x - 2);
   EXPECT_FLOAT_EQ(fabs(2.0 - 2), f.val_);
-<<<<<<< HEAD
-  isnan(f.d_);
- }
+  EXPECT_FLOAT_EQ(0, f.d_);
 
+  fvar<double> w = std::numeric_limits<double>::quiet_NaN();
+  fvar<double> h = fabs(w);
+  EXPECT_TRUE(boost::math::isnan(h.val_));
+  EXPECT_TRUE(boost::math::isnan(h.d_));
+
+  fvar<double> u = 0;
+  fvar<double> j = fabs(u);
+  EXPECT_FLOAT_EQ(0.0, j.val_);
+  EXPECT_FLOAT_EQ(0.0, j.d_);
+}
 TEST(AgradFwdFabs,FvarVar_1stDeriv) {
   using stan::agrad::fvar;
   using stan::agrad::var;
@@ -174,17 +182,4 @@
   VEC g;
   a.d_.d_.grad(p,g);
   EXPECT_FLOAT_EQ(0, g[0]);
-=======
-  EXPECT_FLOAT_EQ(0, f.d_);
-
-  fvar<double> w = std::numeric_limits<double>::quiet_NaN();
-  fvar<double> h = fabs(w);
-  EXPECT_TRUE(boost::math::isnan(h.val_));
-  EXPECT_TRUE(boost::math::isnan(h.d_));
-
-  fvar<double> u = 0;
-  fvar<double> j = fabs(u);
-  EXPECT_FLOAT_EQ(0.0, j.val_);
-  EXPECT_FLOAT_EQ(0.0, j.d_);
->>>>>>> 3e4ec16f
 }