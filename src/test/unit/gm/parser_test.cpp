#include <gtest/gtest.h>
#include <iostream>
#include <fstream>
#include <istream>
#include <sstream>
#include <exception>
#include <stdexcept>

#include <boost/lexical_cast.hpp>

#include <stan/gm/ast.hpp>
#include <stan/gm/parser.hpp>
#include <stan/gm/generator.hpp>
#include <stan/gm/grammars/program_grammar.hpp>
#include <stan/gm/grammars/whitespace_grammar.hpp>
#include <stan/gm/grammars/expression_grammar.hpp>
#include <stan/gm/grammars/statement_grammar.hpp>
#include <stan/gm/grammars/var_decls_grammar.hpp>


/** extract model name from filepath name
 * @param file_name  Name off model file
 */
std::string file_name_to_model_name(const std::string& name) {
  std::string name_copy = name;
  size_t last_bk = name_copy.find_last_of('\\');
  if (last_bk != std::string::npos)
    name_copy.erase(0,last_bk + 1);
  size_t last_fwd = name_copy.find_last_of('/');
  if (last_fwd != std::string::npos)
    name_copy.erase(0,last_fwd + 1);
    
  size_t last_dot = name_copy.find_last_of('.');
  if (last_dot != std::string::npos)
    name_copy.erase(last_dot,name_copy.size());

  name_copy += "_model";
  return name_copy;
}


/** test whether model with specified path name parses successfully
 *
 * @param file_name  Filepath of model file
 * @param msgs Expected error message (default: none)
 */
bool is_parsable(const std::string& file_name,
                 std::ostream* msgs = 0) {
  stan::gm::program prog;
  std::ifstream fs(file_name.c_str());
  std::string model_name = file_name_to_model_name(file_name);
  bool parsable = stan::gm::parse(msgs, fs, file_name, model_name, prog);
  return parsable;
}


/** test whether model with specified name in path syntax-only parses successfully
 *
 * @param model_name Name of model to parse
 * @param folder Path to folder under src/test/test-models (default "syntax-only")
 * @param msgs Warning message
 */
bool is_parsable_folder(const std::string& model_name,
                        const std::string folder = "syntax-only",
                        std::ostream* msgs = 0) {
  std::string path("src/test/test-models/");
  path += folder;
  path += "/";
  path += model_name;
  path += ".stan";
  return is_parsable(path,msgs);
}

/** test that model with specified name in folder "syntax-only"
 *  parses without throwing an exception
 *
 * @param model_name Name of model to parse
 */
void test_parsable(const std::string& model_name) {
  {
    SCOPED_TRACE("parsing: " + model_name);
    EXPECT_TRUE(is_parsable_folder(model_name, "syntax-only"));
  }
}


/** test that model with specified name in folder "reference" throws
 * an exception containing the second arg as a substring
 *
 * @param model_name Name of model to parse
 * @param msg Substring of error message expected.
 */
void test_throws(const std::string& model_name, const std::string& error_msg) {
  std::stringstream msgs;
  try {
    is_parsable_folder(model_name, "reference", &msgs);
  } catch (const std::invalid_argument& e) {
    if (std::string(e.what()).find(error_msg) == std::string::npos
        && msgs.str().find(error_msg) == std::string::npos) {
      FAIL() << std::endl << "*********************************" << std::endl
             << "model name=" << model_name << std::endl
             << "*** EXPECTED: error_msg=" << error_msg << std::endl
             << "*** FOUND: e.what()=" << e.what() << std::endl
             << "*** FOUND: msgs.str()=" << msgs.str() << std::endl
             << "*********************************" << std::endl
             << std::endl;
    }
    return;
  }
  
  FAIL() << "model name=" << model_name 
         << " is parsable and were exepecting msg=" << error_msg
         << std::endl;
}

/** test that model with specified name in syntax-only path parses
 * and returns a warning containing the second arg as a substring
 *
 * @param model_name Name of model to parse
 * @param msg Substring of warning message expected.
 */
void test_warning(const std::string& model_name, const std::string& warning_msg) {
  std::stringstream msgs;
  EXPECT_TRUE(is_parsable_folder(model_name, "syntax-only", &msgs));
  EXPECT_TRUE(msgs.str().find_first_of(warning_msg) != std::string::npos);
}


TEST(gm_parser,eight_schools) {
  EXPECT_TRUE(is_parsable("src/models/misc/eight_schools/eight_schools.stan"));
}

TEST(gm_parser,bugs_1_kidney) {
  EXPECT_TRUE(is_parsable("src/models/bugs_examples/vol1/kidney/kidney.stan"));
}


TEST(gm_parser,bugs_1_mice) {
  EXPECT_TRUE(is_parsable("src/models/bugs_examples/vol1/mice/mice.stan"));
}

TEST(gm_parser,bugs_1_oxford) {
  EXPECT_TRUE(is_parsable("src/models/bugs_examples/vol1/oxford/oxford.stan"));
}

TEST(gm_parser,bugs_1_rats) {
  EXPECT_TRUE(is_parsable("src/models/bugs_examples/vol1/rats/rats.stan"));
}

TEST(gm_parser,bugs_1_salm) {
  EXPECT_TRUE(is_parsable("src/models/bugs_examples/vol1/salm/salm.stan"));
}

TEST(gm_parser,bugs_1_seeds) {
  EXPECT_TRUE(is_parsable("src/models/bugs_examples/vol1/seeds/seeds.stan"));
}

TEST(gm_parser,bugs_1_surgical) {
  EXPECT_TRUE(is_parsable("src/models/bugs_examples/vol1/surgical/surgical.stan"));
}


TEST(gm_parser,bugs_2_beetles_cloglog) {
  EXPECT_TRUE(is_parsable("src/models/bugs_examples/vol2/beetles/beetles_cloglog.stan"));
}

TEST(gm_parser,bugs_2_beetles_logit) {
  EXPECT_TRUE(is_parsable("src/models/bugs_examples/vol2/beetles/beetles_logit.stan"));
}

TEST(gm_parser,bugs_2_beetles_probit) {
  EXPECT_TRUE(is_parsable("src/models/bugs_examples/vol2/beetles/beetles_probit.stan"));
}

TEST(gm_parser,bugs_2_birats) {
  EXPECT_TRUE(is_parsable("src/models/bugs_examples/vol2/birats/birats.stan"));
}

TEST(gm_parser,bugs_2_dugongs) {
  EXPECT_TRUE(is_parsable("src/models/bugs_examples/vol2/dugongs/dugongs.stan"));
}

TEST(gm_parser,bugs_2_eyes) {
  EXPECT_TRUE(is_parsable("src/models/bugs_examples/vol2/eyes/eyes.stan"));
}

TEST(gm_parser,bugs_2_ice) {
  EXPECT_TRUE(is_parsable("src/models/bugs_examples/vol2/ice/ice.stan"));
}

// why commented out?
//TEST(gm_parser,bugs_2_stagnant) {
//  EXPECT_TRUE(is_parsable("src/models/bugs_examples/vol2/stagnant/stagnant.stan"));
//  }

TEST(gm_parser,good_trunc) {
  EXPECT_TRUE(is_parsable("src/test/test-models/reference/gm/good_trunc.stan"));
}


TEST(gm_parser,good_vec_constraints) {
  EXPECT_TRUE(is_parsable("src/test/test-models/reference/gm/good_trunc.stan"));
}


TEST(gm_parser,good_const) {
  EXPECT_TRUE(is_parsable("src/test/test-models/reference/gm/good_const.stan"));
}


TEST(gm_parser,good_matrix_ops) {
  EXPECT_TRUE(is_parsable("src/test/test-models/reference/gm/good_matrix_ops.stan"));
}


TEST(gm_parser,good_funs) {
  EXPECT_TRUE(is_parsable("src/test/test-models/reference/gm/good_funs.stan"));
}


TEST(gm_parser,triangle_lp) {
  EXPECT_TRUE(is_parsable("src/models/basic_distributions/triangle.stan"));
}


TEST(gm_parser,good_vars) {
  EXPECT_TRUE(is_parsable("src/test/test-models/reference/gm/good_vars.stan"));
}


TEST(gm_parser,good_intercept_var) {
  EXPECT_TRUE(is_parsable("src/test/test-models/reference/gm/good_intercept_var.stan"));
}



TEST(gm_parser,good_cov) {
  EXPECT_TRUE(is_parsable("src/test/test-models/reference/gm/good_cov.stan"));
}


TEST(gm_parser,good_local_var_array_size) {
  EXPECT_TRUE(is_parsable("src/test/test-models/reference/gm/good_local_var_array_size.stan"));
}


TEST(gm_parser,parsable_test_bad1) {
  EXPECT_THROW(is_parsable("src/test/test-models/reference/gm/bad1.stan"),
               std::invalid_argument);
}

TEST(gm_parser,parsable_test_bad2) {
  EXPECT_THROW(is_parsable("src/test/test-models/reference/gm/bad2.stan"),
               std::invalid_argument);
}


TEST(gm_parser,parsable_test_bad3) {
  EXPECT_THROW(is_parsable("src/test/test-models/reference/gm/bad3.stan"),
               std::invalid_argument);
}


TEST(gm_parser,parsable_test_bad4) {
  EXPECT_THROW(is_parsable("src/test/test-models/reference/gm/bad4.stan"),
               std::invalid_argument);
}

TEST(gm_parser,parsable_test_bad5) {
  EXPECT_THROW(is_parsable("src/test/test-models/reference/gm/bad5.stan"),
               std::invalid_argument);
}


TEST(gm_parser,parsable_test_bad6) {
  EXPECT_THROW(is_parsable("src/test/test-models/reference/gm/bad6.stan"),
               std::invalid_argument);
}


TEST(gm_parser,parsable_test_bad7) {
  EXPECT_THROW(is_parsable("src/test/test-models/reference/gm/bad7.stan"),
               std::invalid_argument);
}

TEST(gm_parser,parsable_test_bad8) {
  EXPECT_THROW(is_parsable("src/test/test-models/reference/gm/bad8.stan"),
               std::invalid_argument);
}

TEST(gm_parser,parsable_test_bad9) {
  EXPECT_THROW(is_parsable("src/test/test-models/reference/gm/bad9.stan"),
               std::invalid_argument);
}

TEST(gm_parser,parsable_test_bad10) {
  EXPECT_THROW(is_parsable("src/test/test-models/reference/gm/bad10.stan"),
               std::invalid_argument);
}

TEST(gm_parser,parsable_test_bad11) {
  EXPECT_THROW(is_parsable("src/test/test-models/reference/gm/bad11.stan"),
               std::invalid_argument);
}

TEST(gm_parser,parsable_test_bad_fun_name) {
  EXPECT_THROW(is_parsable("src/test/test-models/reference/gm/bad_fun_name.stan"),
               std::invalid_argument);
}

TEST(gm_parser,parsable_test_good_fun_name) {
  EXPECT_TRUE(is_parsable("src/test/test-models/reference/gm/good_fun_name.stan"));
}


TEST(gmParser,parsableBadPeriods) {
  EXPECT_THROW(is_parsable("src/test/test-models/reference/gm/bad_periods_data.stan"),
               std::invalid_argument);
  EXPECT_THROW(is_parsable("src/test/test-models/reference/gm/bad_periods_tdata.stan"),
               std::invalid_argument);
  EXPECT_THROW(is_parsable("src/test/test-models/reference/gm/bad_periods_params.stan"),
               std::invalid_argument);
  EXPECT_THROW(is_parsable("src/test/test-models/reference/gm/bad_periods_tparams.stan"),
               std::invalid_argument);
  EXPECT_THROW(is_parsable("src/test/test-models/reference/gm/bad_periods_gqs.stan"),
               std::invalid_argument);
  EXPECT_THROW(is_parsable("src/test/test-models/reference/gm/bad_periods_local.stan"),
               std::invalid_argument);
}

TEST(gmParser,declareVarWithSameNameAsModel) {
  EXPECT_THROW(is_parsable("src/test/test-models/reference/gm/bad_model_name_var.stan"),
               std::invalid_argument);
}

TEST(gm_parser,function_signatures) {
  test_parsable("good_inf");
  test_parsable("function_signatures1");
  test_parsable("function_signatures6");
  test_parsable("function_signatures7");
  test_parsable("function_signatures_bernoulli");
  test_parsable("function_signatures_beta");
  test_parsable("function_signatures_beta_binomial");
  test_parsable("function_signatures_binomial");
  test_parsable("function_signatures_categorical");
  test_parsable("function_signatures_cauchy");
  test_parsable("function_signatures_chi_square");
  test_parsable("function_signatures_dirichlet");
  test_parsable("function_signatures_double_exponential");
  test_parsable("function_signatures_exponential");
  test_parsable("function_signatures_gamma");
  test_parsable("function_signatures_hypergeometric");
  test_parsable("function_signatures_inv_chi_square");
  test_parsable("function_signatures_inv_gamma");
  test_parsable("function_signatures_logistic");
  test_parsable("function_signatures_lognormal");
  test_parsable("function_signatures_multinomial");
  test_parsable("function_signatures_neg_binomial");
  test_parsable("function_signatures_normal");
  test_parsable("function_signatures_ordered_logistic");
  test_parsable("function_signatures_pareto");
  test_parsable("function_signatures_poisson");
  test_parsable("function_signatures_scaled_inv_chi_square");
  test_parsable("function_signatures_student_t_0");
  test_parsable("function_signatures_student_t_1");
  test_parsable("function_signatures_student_t_2");
  test_parsable("function_signatures_student_t_3");
  test_parsable("function_signatures_uniform");
  test_parsable("function_signatures_weibull");
}



TEST(gmParserStatement2Grammar, addConditionalCondition) {
  test_parsable("conditional_condition_good");
  test_throws("conditional_condition_bad_1",
              "conditions in if-else");
  test_throws("conditional_condition_bad_2",
              "conditions in if-else");
}

TEST(gmParserStatementGrammar, validateIntExpr2) {
  test_parsable("validate_int_expr2_good");
  test_throws("validate_int_expr2_bad1",
              "expression denoting integer required");
  test_throws("validate_int_expr2_bad2",
              "expression denoting integer required");
  test_throws("validate_int_expr2_bad3",
              "expression denoting integer required");
  test_throws("validate_int_expr2_bad4",
              "expression denoting integer required");
}

TEST(gmParserStatementGrammar, validateAllowSample) {
  test_throws("validate_allow_sample_bad1",
              "sampling only allowed in model");
  test_throws("validate_allow_sample_bad2",
              "sampling only allowed in model");
  test_throws("validate_allow_sample_bad3",
              "sampling only allowed in model");
}



TEST(gmParserTermGrammar, infixExponentiation) {
  test_parsable("validate_exponentiation_good");
  test_throws("validate_exponentiation_bad", 
              "type mismatch in assignment; left variable=z;");
}

TEST(gmParserTermGrammar, multiplicationFun) {
  test_parsable("validate_multiplication");
}

TEST(gmParserTermGrammar, divisionFun) {
  test_warning("validate_division_int_warning", 
               "integer division implicitly rounds");
  test_parsable("validate_division_good");
}


TEST(gmParserTermGrammar, leftDivisionFun) {
  test_parsable("validate_left_division_good");
}

TEST(gmParserTermGrammar, eltMultiplicationFun) {
  test_parsable("validate_elt_multiplication_good");
}

TEST(gmParserTermGrammar, eltDivisionFun) {
  test_parsable("validate_elt_division_good");
}

TEST(gmParserTermGrammar, negateExprFun) {
  test_parsable("validate_negate_expr_good");
}

TEST(gmParserTermGrammar, logicalNegateExprFun) {
  test_throws("validate_logical_negate_expr_bad",
              "logical negation operator ! only applies to int or real");
  test_parsable("validate_logical_negate_expr_good");
}

TEST(gmParserTermGrammar, addExpressionDimssFun) {
  test_throws("validate_add_expression_dimss_bad",
              "indexes inappropriate");
  test_parsable("validate_add_expression_dimss_good");
}

TEST(gmParserTermGrammar, setFunTypeNamed) {
  test_throws("validate_set_fun_type_named_bad1",
              "random number generators only allowed in generated quantities");
  test_parsable("validate_set_fun_type_named_good");
}

TEST(gmParserVarDeclsGrammarDef, addVar) {
  test_throws("validate_add_var_bad1",
              "duplicate declaration of variable");
  test_throws("validate_add_var_bad2",
              "integer parameters or transformed parameters are not allowed");
  test_parsable("validate_add_var_good");
}

TEST(gmParserVarDeclsGrammarDef, validateIntExpr) {
  test_parsable("validate_validate_int_expr_good");
  for (int i = 1; i <= 13; ++i) {
    std::string model_name("validate_validate_int_expr_bad");
    model_name += boost::lexical_cast<std::string>(i);
    test_throws(model_name,
                "expression denoting integer required");
  }
}

TEST(gmParserVarDeclsGrammarDef, setIntRangeLower) {
  test_parsable("validate_set_int_range_lower_good");
  test_throws("validate_set_int_range_lower_bad1",
              "expression denoting integer required");
  test_throws("validate_set_int_range_lower_bad2",
              "expression denoting integer required");
  test_throws("validate_set_int_range_lower_bad3",
              "expression denoting integer required");
}

TEST(gmParserVarDeclsGrammarDef, setIntRangeUpper) {
  test_parsable("validate_set_int_range_upper_good");
  test_throws("validate_set_int_range_upper_bad1",
              "expression denoting integer required");
  test_throws("validate_set_int_range_upper_bad2",
              "expression denoting integer required");
}

TEST(gmParserVarDeclsGrammarDef, setDoubleRangeLower) {
  test_parsable("validate_set_double_range_lower_good");
  test_throws("validate_set_double_range_lower_bad1",
              "expression denoting real required");
  test_throws("validate_set_double_range_lower_bad2",
              "expression denoting real required");
}

TEST(gmParserVarDeclsGrammarDef, setDoubleRangeUpper) {
  test_parsable("validate_set_double_range_upper_good");
  test_throws("validate_set_double_range_upper_bad1",
              "expression denoting real required");
  test_throws("validate_set_double_range_upper_bad2",
              "expression denoting real required");
}

TEST(gmParserStatementGrammarDef, jacobianAdjustmentWarning) {
  test_parsable("validate_jacobian_warning_good");
  test_warning("validate_jacobian_warning1",
               "you must call increment_log_prob() with the log absolute determinant");
  test_warning("validate_jacobian_warning2",
               "you must call increment_log_prob() with the log absolute determinant");
  test_warning("validate_jacobian_warning3",
               "you must call increment_log_prob() with the log absolute determinant");
  test_warning("validate_jacobian_warning4",
               "you must call increment_log_prob() with the log absolute determinant");
  test_warning("validate_jacobian_warning5",
               "you must call increment_log_prob() with the log absolute determinant");
  test_warning("validate_jacobian_warning6",
               "you must call increment_log_prob() with the log absolute determinant");
}

TEST(gmParserStatementGrammarDef, comparisonsInBoundsTest) {
  test_parsable("validate_bounds_comparison");
  EXPECT_THROW(is_parsable("src/test/test-models/reference/gm/bad_bounds1.stan"),
               std::invalid_argument);
}


TEST(parserFunctions, funsGood0) {
  test_parsable("validate_functions"); // tests proper definitions and use
}

TEST(parserFunctions, funsGood1) {
  test_parsable("functions-good1");
}

TEST(parserFunctions, funsGood2) {
  test_parsable("functions-good2");
}

TEST(parserFunctions, funsGood3) {
  test_parsable("functions-good3");
}

TEST(parserFunctions, funsGood4) {
  test_parsable("functions-good-void");
  test_parsable("functions-good-void"); // test twice to ensure
                                        // symbols are not saved
}
TEST(gmParser, intFun) {
  test_parsable("int_fun");
}

<<<<<<< HEAD
TEST(parserFunctions, funsBad18) {
  test_throws("functions-bad18","variable identifier (name) may not be reserved word");
}

=======
TEST(parserFunctions, funsBad0) {
  test_throws("functions-bad0","Functions cannot contain void argument types");
}
>>>>>>> 5812d7d9

TEST(parserFunctions, funsBad1) {
  test_throws("functions-bad1","Function already declared");
}

TEST(parserFunctions, funsBad2) {
  test_throws("functions-bad2","Function declared, but not defined");
}

TEST(parserFunctions, funsBad3) {
  test_throws("functions-bad3","EXPECTED: \"(\" BUT FOUND");
}

TEST(parserFunctions,funsBad4) {
  test_throws("functions-bad4",
              "Functions used as statements must be declared to have void returns");
}

TEST(parserFunctions,funsBad5) {
  test_throws("functions-bad5",
              "base type mismatch in assignment");
}

TEST(parserFunctions,funsBad6) {
  test_throws("functions-bad6",
              "lp suffixed functions only allowed in");
}

TEST(parserFunctions,funsBad7) {
  test_throws("functions-bad7",
              "lp suffixed functions only allowed in");
}

TEST(parserFunctions,funsBad8) {
  test_throws("functions-bad8",
              "random number generators only allowed in");
}

TEST(parserFunctions,funsBad9) {
  test_throws("functions-bad9",
              "random number generators only allowed in");
}

TEST(parserFunctions,funsBad10) {
  test_throws("functions-bad10",
              "random number generators only allowed in");
}

TEST(parserFunctions,funsBad11) {
  test_throws("functions-bad11",
              "sampling only allowed in model");
}

TEST(parserFunctions,funsBad12) {
  test_throws("functions-bad12",
              "sampling only allowed in model");
}

TEST(parserFunctions,funsBad13) {
  test_throws("functions-bad13",
              "Illegal to assign to function argument variables");
}

TEST(parserFunctions,funsBad14) {
  test_throws("functions-bad14",
              "Function already defined");
}

TEST(parserFunctions,funsBad15) {
  test_throws("functions-bad15",
              "attempt to increment log prob with void expression");
}

TEST(parserFunctions,funsBad16) {
  test_throws("functions-bad16",
              "Function system defined");
}

TEST(parserFunctions,funsBad17) {
  test_throws("functions-bad17",
              "Require real return type for functions ending in _log");
}


<|MERGE_RESOLUTION|>--- conflicted
+++ resolved
@@ -553,16 +553,13 @@
   test_parsable("int_fun");
 }
 
-<<<<<<< HEAD
 TEST(parserFunctions, funsBad18) {
   test_throws("functions-bad18","variable identifier (name) may not be reserved word");
 }
 
-=======
 TEST(parserFunctions, funsBad0) {
   test_throws("functions-bad0","Functions cannot contain void argument types");
 }
->>>>>>> 5812d7d9
 
 TEST(parserFunctions, funsBad1) {
   test_throws("functions-bad1","Function already declared");
