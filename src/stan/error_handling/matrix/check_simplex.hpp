#ifndef STAN__ERROR_HANDLING__MATRIX__CHECK_SIMPLEX_HPP
#define STAN__ERROR_HANDLING__MATRIX__CHECK_SIMPLEX_HPP

#include <sstream>
#include <stan/error_handling/domain_error.hpp>
#include <stan/error_handling/matrix/constraint_tolerance.hpp>
#include <stan/error_handling/matrix/check_nonzero_size.hpp>
#include <stan/math/matrix/Eigen.hpp>
#include <stan/math/matrix/meta/index_type.hpp>
#include <stan/meta/traits.hpp>


namespace stan {

  namespace math {

    /**
     * Return <code>true</code> if the specified vector is simplex.
     * To be a simplex, all values must be greater than or equal to 0
     * and the values must sum to 1.
     *
     * A valid simplex is one where the sum of hte elements is equal
     * to 1.  This function tests that the sum is within the tolerance
     * specified by <code>CONSTRAINT_TOLERANCE</code>. This function
     * only accepts Eigen vectors, statically typed vectors, not
     * general matrices with 1 column.
     *
     * @tparam T_prob Scalar type of the vector
     *
     * @param function Function name (for error messages)
     * @param name Variable name (for error messages)
     * @param theta Vector to test.
     *
     * @return <code>true</code> if the vector is a simplex
     * @throw <code>std::invalid_argument</code> if <code>theta</code>
     *   is a 0-vector.
     * @throw <code>std::domain_error</code> if the vector is not a 
     *   simplex or if any element is <code>NaN</code>.
     */
    template <typename T_prob>
    bool check_simplex(const char* function,
                       const char* name,
                       const Eigen::Matrix<T_prob,Eigen::Dynamic,1>& theta) {
      using Eigen::Dynamic;
      using Eigen::Matrix;
      using stan::math::index_type;

      typedef typename index_type<Matrix<T_prob,Dynamic,1> >::type size_t;

<<<<<<< HEAD
      check_nonzero_size(function, name, theta);
=======
      if (theta.size() == 0) {
        std::stringstream msg;
        msg << "is not a valid simplex. " 
            << "length(" << name << ") = ";
        std::string msg_str(msg.str());
        dom_err(function, name, 0,
                msg_str.c_str());
        return false;
      }
>>>>>>> 0b7a10fd
      if (!(fabs(1.0 - theta.sum()) <= CONSTRAINT_TOLERANCE)) {
        std::stringstream msg;
        T_prob sum = theta.sum();
        msg << "is not a valid simplex.";
        msg.precision(10);
        msg << " sum(" << name << ") = " << sum
            << ", but should be ";
<<<<<<< HEAD
        domain_error(function, name, 1.0,
                msg.str());
=======
        std::string msg_str(msg.str());
        dom_err(function, name, 1.0,
                msg_str.c_str());
>>>>>>> 0b7a10fd
         return false;
      }
      for (size_t n = 0; n < theta.size(); n++) {
        if (!(theta[n] >= 0)) {
          std::ostringstream msg;
          msg << "is not a valid simplex. "
                 << name << "[" << n + stan::error_index::value << "]"
                 << " = ";
<<<<<<< HEAD
          domain_error(function, name, theta[n],
                  msg.str(), 
=======
          std::string msg_str(msg.str());
          dom_err(function, name, theta[n],
                  msg_str.c_str(), 
>>>>>>> 0b7a10fd
                  ", but should be greater than or equal to 0");
          return false;
        }
      }
      return true;
    }                         

  }
}
#endif<|MERGE_RESOLUTION|>--- conflicted
+++ resolved
@@ -47,19 +47,7 @@
 
       typedef typename index_type<Matrix<T_prob,Dynamic,1> >::type size_t;
 
-<<<<<<< HEAD
       check_nonzero_size(function, name, theta);
-=======
-      if (theta.size() == 0) {
-        std::stringstream msg;
-        msg << "is not a valid simplex. " 
-            << "length(" << name << ") = ";
-        std::string msg_str(msg.str());
-        dom_err(function, name, 0,
-                msg_str.c_str());
-        return false;
-      }
->>>>>>> 0b7a10fd
       if (!(fabs(1.0 - theta.sum()) <= CONSTRAINT_TOLERANCE)) {
         std::stringstream msg;
         T_prob sum = theta.sum();
@@ -67,31 +55,21 @@
         msg.precision(10);
         msg << " sum(" << name << ") = " << sum
             << ", but should be ";
-<<<<<<< HEAD
+        std::string msg_str(msg.str());
         domain_error(function, name, 1.0,
-                msg.str());
-=======
-        std::string msg_str(msg.str());
-        dom_err(function, name, 1.0,
-                msg_str.c_str());
->>>>>>> 0b7a10fd
-         return false;
+                     msg_str.c_str());
+        return false;
       }
       for (size_t n = 0; n < theta.size(); n++) {
         if (!(theta[n] >= 0)) {
           std::ostringstream msg;
           msg << "is not a valid simplex. "
-                 << name << "[" << n + stan::error_index::value << "]"
-                 << " = ";
-<<<<<<< HEAD
+              << name << "[" << n + stan::error_index::value << "]"
+              << " = ";
+          std::string msg_str(msg.str());
           domain_error(function, name, theta[n],
-                  msg.str(), 
-=======
-          std::string msg_str(msg.str());
-          dom_err(function, name, theta[n],
-                  msg_str.c_str(), 
->>>>>>> 0b7a10fd
-                  ", but should be greater than or equal to 0");
+                       msg_str.c_str(),
+                       ", but should be greater than or equal to 0");
           return false;
         }
       }
