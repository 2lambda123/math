--- conflicted
+++ resolved
@@ -8,12 +8,8 @@
 #include <stan/error_handling/scalar/check_nonnegative.hpp>
 #include <stan/error_handling/scalar/check_positive_finite.hpp>
 #include <stan/meta/traits.hpp>
+#include <stan/math/functions/modified_bessel_first_kind.hpp>
 #include <stan/prob/constants.hpp>
-<<<<<<< HEAD
-#include <stan/prob/traits.hpp>
-#include <stan/math/functions/modified_bessel_first_kind.hpp>
-=======
->>>>>>> 616f9a5d
 #include <stan/prob/distributions/univariate/continuous/uniform.hpp>
 #include <stan/prob/traits.hpp>
 
@@ -25,13 +21,9 @@
              typename T_y, typename T_loc, typename T_scale>
     typename return_type<T_y,T_loc,T_scale>::type
     von_mises_log(T_y const& y, T_loc const& mu, T_scale const& kappa) {
-<<<<<<< HEAD
-      static char const* const function = "stan::prob::von_mises_log(%1%)";
+      static char const* const function = "stan::prob::von_mises_log";
       typedef typename stan::partials_return_type<T_y,T_loc,T_scale>::type 
         T_partials_return;
-=======
-      static char const* const function = "stan::prob::von_mises_log";
->>>>>>> 616f9a5d
 
       // check if any vectors are zero length
       if (!(stan::length(y) 
