\part*{Appendices}
\addcontentsline{toc}{part}{Appendices}


\chapter{Licensing}\label{licensing.appendix}

\noindent
\Stan and its two dependent libraries, Boost and Eigen, are
distributed under liberal freedom-respecting%
%
\footnote{The link
  \url{http://www.gnu.org/philosophy/open-source-misses-the-point.html}
  leads to a discussion about terms ``open
  source'' and ``freedom respecting.''}
%
licenses approved by the Open Source Initiative.%
\footnote{See \url{http://opensource.org}.}  

In particular, the licenses for Stan and its dependent libraries have
no ``copyleft'' provisions requiring applications of \Stan to be
open source if they are redistributed.

This chapter describes the licenses for the tools that are distributed
with \Stan.  The next chapter explains some of the build tools that
are not distributed with \Stan, but are required to build and run
\Stan models.

\section{\Stan's License}

\Stan is distributed under the BSD 3-clause license (BSD New).
%
\begin{quote}
\url{http://www.opensource.org/licenses/BSD-3-Clause}
\end{quote}
%
The copyright holder of each contribution is the developer or his or
her assignee.%
%
\footnote{Universities or companies often own the copyright of
  computer programs developed by their employees.}


\section{Boost License}

Boost is distributed under the Boost Software
License version 1.0.
%
\begin{quote}
\url{http://www.opensource.org/licenses/BSL-1.0}
\end{quote}
%
The copyright for each Boost package is held by its developers or their
assginees.


\section{Eigen License} 
%
Eigen is distributed under the Mozilla Public License,
version 2.
%
\begin{quote}
\url{http:/http://opensource.org/licenses/mpl-2.0}
\end{quote}
%
The copyright of Eigen is owned jointly by its developers or their
assignees. 

\section{Google Test License}

\Stan uses Google Test for unit testing; it is not required to compile
or execute models.  Google Test is distributed under the BSD 2-clause
license.
%
\begin{quote}
\url{http://www.opensource.org/licenses/BSD-License}
\end{quote}


\chapter{Stan for Users of BUGS}\label{stan-for-bugs.appendix}

From the outside, Stan and BUGS%
%
\footnote{Except where otherwise noted, we use ``BUGS'' to refer to
  WinBUGS, OpenBUGS, and JAGS, indiscriminately.}
%
are similar --- they use statistically-themed modeling languages
(which are similar but with some differences; see below), they can be
called from R, running some specified number of chains to some
specified length, producing posterior simulations that can be assessed
using standard convergence diagnostics.  This is not a coincidence:
in designing Stan, we wanted to keep many of the useful features of
Bugs.

To start, take a look at the files of translated \BUGS models at
\url{http://mc-stan.org/}.  These are 40 or so models from the \BUGS
example volumes, all translated and tested (to provide the same
answers as \BUGS) in Stan.  For any particular model you want to fit,
you can look for similar structures in these examples.

\section{Some Differences in How BUGS and Stan Work}

\begin{itemize}
\item \BUGS is interpreted; Stan is compiled in two steps, first a
  model is is translated to templated C++ and then to a
  platform-specific executable.  \Stan, unlike \BUGS, allows the user
  to directly program in C++, but we do not describe how to do this in
  this Stan manual (see the getting started with \Cpp section of
  \url{http://mc-stan.org} for more information on using Stan directly
  from \Cpp). 
\item \BUGS performs \MCMC updating one scalar parameter at a time
  (with some exceptions such as \JAGS's implementation of regression
  and generalized linear models and some conjugate multivariate
  parameters), using conditional distributions (Gibbs sampling) where
  possible and otherwise using adaptive rejection sampling, slice
  sampling, and Metropolis jumping.  \BUGS figures out the dependence
  structure of the joint distribution as specified in its modeling
  language and uses this information to compute only what it needs at
  each step.  Stan moves in the entire space of all the parameters
  using Hamiltonian Monte Carlo (more precisely, the no-U-turn
  sampler), thus avoiding some difficulties that occur with
  one-dimension-at-a-time sampling in high dimensions but at the cost
  of requiring the computation of the entire log density at each step.
\item \BUGS tunes its adaptive jumping (if necessary) during its
  warmup phase (traditionally referred to as "burn-in").  Stan uses
  its warmup phase to tune the no-U-turn sampler (\NUTS).
\item The \BUGS modeling language is not directly executable.  Rather,
  \BUGS parses its model to determine the posterior density and then
  decides on a sampling scheme.  In contrast, the statements in a Stan
  model are directly executable: they translate exactly into C++ code
  that is used to compute the log posterior density (which in turn is
  used to compute the gradient).
\item In \BUGS, the order in which statements are written does not
  matter.  They are executed according to the directed graphical model
  so that variables are always defined when needed.  A side effect of
  the direct execution of \Stan's modeling language is that statements
  execute in the order in which they are written.  For instance, the
  following \Stan program, which sets \code{mu} before using it to
  sample \code{y}.
%
\begin{quote}
\begin{Verbatim}[fontsize=\small]
mu <- a + b * x;
y ~ normal(mu,sigma);
\end{Verbatim}
\end{quote}
%
It translates to the following \Cpp code.
%
\begin{quote}
\begin{Verbatim} 
mu = a + b * x; 
lp += normal_log(mu,sigma);
\end{Verbatim}
\end{quote} 
%
Contrast this with the \Stan program
%
\begin{quote}
\begin{Verbatim}[fontsize=\small]
y ~ normal(mu,sigma)
mu <- a + b * x
\end{Verbatim}
\end{quote}
%
This program is well formed, but is almost certainly  
a coding error, because it attempts to use \code{mu} before 
it is set. It translates to the following \Cpp code.
%
\begin{quote}
\begin{Verbatim}[fontsize=\small]
lp += normal_log(mu,sigma);
mu = a + b * x;
\end{Verbatim}
\end{quote}
%
The direct translation to the imperative language of \Cpp code
highlights the potential error of using \code{mu} in the first
statement.
\\[8pt]
To trap these kinds of errors, variables are initialized to the
special not-a-number (\code{NaN}) value.  If \code{NaN} is passed to a
log probability function, it will raise a domain exception, which will
in turn be reported by the sampler.  The sampler will reject the
sample out of hand as if it had zero probability.
%
\item Stan uses its own \Cpp algorithmic differentiation packages to
  compute the gradient of the log density (up to a proportion).
  Gradients are required during the Hamiltonian dynamics simulations
  within the leapfrog algorithm of the Hamiltonian Monte Carlo and
  \NUTS samplers.  \BUGS computes the log density but not its
  gradient.
\item Both \BUGS and Stan are semi-automatic in that they run by
  themselves with no outside tuning required. Nevertheless, the user
  needs to pick the number of chains and number of iterations per
  chain.  We usually pick 4 chains and start with 10 iterations per
  chain (to make sure there are no major bugs and to approximately
  check the timing), then go to 100, 1000, or more iterations as
  necessary.  Compared to Gibbs or Metropolis, Hamiltonian Monte Carlo
  can take longer per iteration (as it typically takes many "leapfrog
  steps" within each iteration), but the iterations typically have lower
  autocorrelation.  So Stan might work fine with 1000 iterations in an
  example where \BUGS would require 100,000 for good mixing.  We 
  recommend monitoring potential scale reduction statistics ($\hat{R}$)
  and the effective sample size to judge when to stop (stopping when
  $\hat{R}$ values do not counter-indicate convergence and when enough
  effective samples have been collected).
\item WinBUGS is closed source.  OpenBUGS and JAGS are both licensed
  under the Gnu Public License (GPL), otherwise known as copyleft due
  to the restrictions it places on derivative works.  Stan is licensed
  under the much more liberal new BSD license.
\item Like WinBUGS, OpenBUGS and JAGS, Stan can be run directly from
  the command line or through R (Python and MATLAB interfaces are in
  the works)
\item Like OpenBUGS and JAGS, Stan can be run on Linux, Mac, and
  Windows platforms.
\end{itemize}

\section{Some Differences in the Modeling Languages}

\begin{itemize}
\item The \BUGS modeling language follows an R-like syntax in which
  line breaks are meaningful.  Stan follows the rules of C, in which
  line breaks are equivalent to spaces, and each statement ends in a
  semicolon.  For example:
%
\begin{quote}
\begin{Verbatim}[fontsize=\small]
y ~ normal(mu, sigma);
\end{Verbatim}
\end{quote}
%
and
%
\begin{quote}
\begin{Verbatim}[fontsize=\small]
for (i in 1:n) y[i] ~ normal(mu, sigma);
\end{Verbatim}
\end{quote}
%
Or, equivalently (recall that a line break is just another form of whitespace),
%
\begin{quote}
\begin{Verbatim}[fontsize=\small]
for (i in 1:n)
  y[i] ~ normal(mu, sigma);
\end{Verbatim}
\end{quote}
%
and also equivalently, 
%
\begin{quote}
\begin{Verbatim}[fontsize=\small]
for (i in 1:n) {
  y[i] ~ normal(mu, sigma);
}
\end{Verbatim}
\end{quote}
%
There's a semicolon after the model statement but not after the
brackets indicating the body of the for loop.
%
\item Another C thing: In Stan, variables can have names constructed
  using letters, numbers, and the underscore (\code{\_}) symbol, but
  nothing else (and a variable name cannot begin with a number).
  \BUGS variables can also include the dot, or period (\code{.}) symbol.
%
\item In Stan, the second argument to the "normal" function is the
  standard deviation (i.e., the scale), not the variance (as in {\it
    Bayesian Data Analysis}) and not the inverse-variance (i.e.,
  precision) (as in \BUGS).  Thus a normal with mean 1 and standard
  deviation 2 is \code{normal(1,2)}, not \code{normal(1,4)} or
  \code{normal(1,0.25)}.
%
\item Similarly, the second argument to the "multivariate normal" 
  function is the covariance matrix and not the inverse covariance matrix
  (i.e., the precision matrix) (as in \BUGS). The same is true for
  the "multivariate student" distribution.
%  
\item
The distributions have slightly different names:
%
\begin{quote}
\begin{tabular}{l|l}
{\it BUGS} & {\it Stan} \\ \hline \hline
\code{dnorm} & \code{normal} \\
\code{dbinom} & \code{binomial} \\
\code{dpois} & \code{poisson} \\
$\vdots$ & $\vdots$
\end{tabular}
\end{quote}
%
\item Stan, unlike \BUGS, allows intermediate quantities, in the form
  of local variables, to be reassigned.  For example, the following is
  legal and meaningful (if possibly inefficient) Stan code.
%
\begin{quote}
\begin{Verbatim}[fontsize=\small]
{
  total <- 0;
  for (i in 1:n){
    theta[i] ~ normal(total, sigma);
    total <- total + theta[i];
  }
}
\end{Verbatim}
\end{quote}
%
In \BUGS, the above model would not be legal because the variable
\code{total} is defined more than once.  But in Stan, the loop is
executed in order, so \code{total} is overwritten in each step.  
%
\item Stan uses explicit declarations.  Variables are declared with
  base type integer or real, and vectors, matrices, and arrays have
  specified dimensions.  When variables are bounded, we give that
  information also.  For data and transformed parameters, the bounds
  are used for error checking.  For parameters, the constraints
  are critical to sampling as they determine the geometry over which
  the Hamiltonian is simulated.  
  \\[6pt]
  Variables can be declared as data, transformed data, parameters, transformed
  parameters, or generated quantities.  They can also be declared as
  local variables within blocks.  For more information, see
  the part of this manual devoted to the Stan programming language and
  examine at the example models.
%
\item Stan allows all sorts of tricks with vector and matrix
  operations which can make Stan models more compact.  For example,
  arguments to probability functions may be vectorized,%
%
\footnote{Most distributions have been vectorized, but currently the
truncated versions may not exist and may not be vectorized.}
%
allowing
%
\begin{quote}
\begin{Verbatim}[fontsize=\small]
for (i in 1:n) 
  y[i] ~ normal(mu[i], sigma[i]);
\end{Verbatim}
\end{quote}
%
to be expressed more compactly as 
%
\begin{quote}
\begin{Verbatim}[fontsize=\small]
y ~ normal(mu,sigma);
\end{Verbatim}
\end{quote}
%
The vectorized form is also more efficient because Stan can unfold the
computation of the chain rule during algorithmic differentiation.
%
\item Stan also allows for arrays of vectors and matrices.
  For example, in a hierarchical model might have a vector of \code{K}
  parameters for each of \code{J} groups; this can be declared using
\begin{quote}
\begin{Verbatim}[fontsize=\small]
vector[K] theta[J];
\end{Verbatim}
\end{quote}
%
Then \code{theta[j]} is an expression denoting a \code{K}-vector and
may be used in the code just like any other vector variable.
\\[6pt]
An alternative encoding would be with a two-dimensional array, as in
\begin{quote}
\begin{Verbatim}[fontsize=\small]
real theta[J,K];
\end{Verbatim}
\end{quote}
%
The vector version can have some advantages, both in convenience and
in computational speed for some operations.
\\[6pt]
A third encoding would use a matrix:
%
\begin{quote}
\begin{Verbatim}[fontsize=\small]
matrix[J,K] theta;
\end{Verbatim}
\end{quote}
%
but in this case, \code{theta[j]} is a row vector, not a vector, and
accessing it as a vector is less efficient than with an array of
vectors.  The transposition operator, as in \code{theta[j]'}, may be
used to convert the row vector \code{theta[j]} to a (column) vector.
Column vector and row vector types are not interchangeable everywhere
in Stan; see the function signature declarations in the programming
language section of this manual.
%
\item Stan supports general conditional statements using a standard
  if-else syntax.  For example, a zero-inflated (or -deflated) Poisson
  mixture model is defined using the if-else syntax as described in
  \refsection{zero-inflated}. 
%
\item Stan supports general while loops using a standard syntax.  
While loops give Stan full Turing equivalent computational power.
They are useful for defining iterative functions with complex
termination conditions.  As an illustration of their syntax,
the for-loop
%
\begin{quote}
\begin{Verbatim}[fontsize=\small]
model {
    ....
    for (n in 1:N) {
        ... do something with n ....
    }
}
\end{Verbatim}
\end{quote}
%
may be recoded using the following while loop.
%
\begin{quote}
\begin{Verbatim}[fontsize=\small]
model {
    int n;
    ...
    n <- 1;
    while (n <= N) {
        ... do something with n ...
        n <- n + 1;
    }
}
\end{Verbatim}
\end{quote}
%


\end{itemize}


\section{Some Differences in the Statistical Models that are Allowed}

\begin{itemize}
\item Stan does not yet support sampling discrete parameters (discrete
  data is supported).  We plan to implement discrete sampling using a
  combination of Gibbs and slice sampling but we haven't done so yet.
\item Stan has some distributions on covariance matrices that do not
  exist in \BUGS, including a uniform distribution over correlation
  matrices which may be rescaled, and the priors based on C-vines
  defined in \citep{LewandowskiKurowickaJoe:2009}.  In particular, the
  Lewandowski et al.\ prior allows the correlation matrix to be shrunk
  toward the unit matrix while the scales are given independent priors.
\item In \BUGS you need to define all variables.  In Stan, if you
  declare but don't define a parameter it implicitly has a flat prior
  (on the scale in which the parameter is defined).  For example, if
  you have a parameter \code{p} declared as 
\begin{quote}
\begin{Verbatim}[fontsize=\small]
real<lower=0,upper=1> p;
\end{Verbatim}
\end{quote}
%
and then have no sampling statement for \code{p} in the \code{model}
block, then you are implicitly assigning a uniform $[0,1]$ prior on
\code{p}.
On the other hand, if you have a parameter \code{theta} declared with
%
\begin{quote}
\begin{Verbatim}[fontsize=\small]
real theta;
\end{Verbatim}
\end{quote}
%
and have no sampling statement for \code{theta} in the
\code{model} block, 
 then you are implicitly assigning an improper uniform prior
on $(-\infty,\infty)$ to \code{theta}.  
%
% Then if
% you define a transformed parameter \code{p} using
% \begin{quote}
% \begin{Verbatim} 
% p <- invlogit(theta);
% \end{Verbatim}
% \end{quote}
% %
% then you get a $\distro{Beta}(0,0)$ on \code{p}.
% then you are implicitly assigning an improper uniform
% (-infinity, infinity) prior on theta, which corresponds to a Beta
% (0,0) prior on p.  You could also assign this latter prior directly by
% defining p as the parameter and then writing the following within the
% model: p ~ beta (0, 0);
\item \BUGS models are always proper (being constructed as a product
  of proper marginal and conditional densities).  Stan models can be
  improper.  Here is the simplest improper Stan model: 
\begin{quote}
\begin{Verbatim}[fontsize=\small]
parameters {
  real theta;
} 
model { }
\end{Verbatim}
\end{quote}
% \item You can also define some improper models in \BUGS directly, for
%   example, \Verb|p ~ beta (0, 0);| Remember how Stan works:
%   lines in the model are executables that correspond directly to
%   factors in the posterior density.  So you can define beta(0,0), it's
%   simply a mathematical function.  Stan doesn't "care" if it has a
%   finite integral.
\item Although parameters in Stan models may have improper priors, we
  do not want improper \emph{posterior} distributions, as we are trying to
  use these distributions for Bayesian inference.  There is no general
  way to check if a posterior distribution is improper.  But if all
  the priors are proper, the posterior will be proper also.
\item
  As noted earlier, each statement in a Stan model is directly translated into the \Cpp code for computing the log posterior.  Thus, for example, the following pair of statements is legal in a Stan model:
\begin{quote}
\begin{Verbatim}[fontsize=\small]
y ~ normal(0,1);
y ~ normal(2,3);
\end{Verbatim}
\end{quote}
%
The second line here does \emph{not} simply overwrite the first;
rather, \emph{both} statements contribute to the density function that
is evaluated.  The above two lines have the effect of including the
product, $\distro{Norm}(y|0,1) \times \distro{Norm}(y|2,3)$, into the
density function.
\\[6pt] 
For a perhaps more confusing example, consider the following two lines in a Stan model:
\begin{quote}
\begin{Verbatim}[fontsize=\small]
x ~ normal(0.8*y, sigma);
y ~ normal(0.8*x, sigma);
\end{Verbatim}
\end{quote}
%
At first, this might look like a joint normal distribution with a
correlation of 0.8.  But it is not.  The above are \emph{not}
interpreted as conditional entities; rather, they are factors in the
joint density.  Multiplying them gives, $\distro{Norm}(x|0.8y,\sigma)
\times \distro{Norm}(y|0.8x,\sigma)$, which is what it is (you can
work out the algebra) but it is not the joint distribution where the
conditionals have regressions with slope 0.8.
%
\item With censoring and truncation, Stan uses the censored-data or
  truncated-data likelihood---this is not always done in \BUGS.  All
  of the approaches to censoring and truncation discussed in
  \citep{GelmanEtAl:2013} and \citep{GelmanHill:2007} may
  be implemented in Stan directly as written.
%
\item Stan, like \BUGS, can benefit from human intervention in the
  form of reparameterization.  More on this topic to come.
  % For example, with the 8 schools: . . .
\end{itemize}

\section{Some Differences when Running from R}

\begin{itemize}

\item Stan can be set up from within R using two lines of code.
  Follow the instructions for running Stan from R on
  \url{http://mc-stan.org/}.  You don't need to separately download
  Stan and RStan.  Installing RStan will automatically set up Stan.
  When RStan moves to CRAN, it will get even easier.
\item In practice we typically run the same Stan model repeatedly.  If
  you pass RStan the result of a previously fitted model the model will 
  not need be recompiled. An example is given on the running
  Stan from R pages available from \code{http://mc-stan.org/}.
\item When you run Stan, it saves various conditions including
  starting values, some control variables for the tuning and running
  of the no-U-turn sampler, and the initial random seed. You can
  specify these values in the Stan call and thus achieve exact
  replication if desired.  (This can be useful for debugging.)
\item When running \BUGS from R, you need to send exactly the data
  that the model needs.  When running RStan, you can include extra
  data, which can be helpful when playing around with models.  For
  example, if you remove a variable \code{x} from the model, you can keep
  it in the data sent from R, thus allowing you to quickly alter the
  Stan model without having to also change the calling information in
  your R script.
\item As in R2WinBUGS and R2jags, after running the Stan model, you
  can quickly summarize using \code{plot()} and \code{print()}.  You
  can access the simulations themselves using various extractor
  functions, as described in the RStan documentation.  
\item Various information about the sampler, such as number of
  leapfrog steps, log probability, and step size, is available through
  extractor functions.   These can be useful for understanding what is
  going wrong when the algorithm is slow to converge.
\end{itemize}

\section{The Stan Community}

\begin{itemize}
\item Stan, like WinBUGS, OpenBUGS, and JAGS, has an active community,
  which you can access via the user's mailing list and the developer's
  mailing list; see \code{http://mc-stan.org/} for information on
  subscribing and posting and to look at archives.
\end{itemize}


\chapter{Stan Program Style Guide}

\noindent
This appendix describes the preferred style for laying out Stan
models. These are not rules of the language, but simply
recommendations for laying out programs in a text editor.  Although
these recommendations may seem arbitrary, they are similar to those of
many teams for many programming languages.  Like rules for typesetting
text, the goal is to achieve readability without wasting white space
either vertically or horizontally.

\section{Choose a Consistent Style}

The most important point of style is consistency.  Consistent coding
style makes it easier to read not only a single program, but multiple
programs.  So when departing from this style guide, the number one
recommendation is to do so consistently.

\section{Line Length}

Line lengths should not exceed 80 characters.%
%
\footnote{Even 80 characters may be too many for rendering in print;
  for instance, in this manual, the number of code characters that fit
  on a line is about 65.}
%
This is a typical recommendation for many programming language style
guides because it makes it easier to lay out text edit windows side by
side and to view the code on the web without wrapping, easier to view
diffs from version control, etc.  About the only thing that is
sacrificed is laying out expressions on a single line.

\section{File Extensions}

The recommended file extension for Stan model files is \code{.stan}.  
For Stan data dump files, the recommended extension is \code{.R}, or
more informatively, \code{.data.R}.

\section{Variable Naming}

The recommended variable naming is to follow C/\Cpp naming
conventions, in which variables are lowercase, with the underscore
character (\Verb|_|) used as a separator.  Thus it is preferred to use
\Verb|sigma_y|, rather than the run together \Verb|sigmay|, camel-case
\Verb|sigmaY|, or capitalized camel-case \Verb|SigmaY|.  Even matrix
variables should be lowercased.

The exception to the lowercasing recommendation, which also follows
the C/\Cpp conventions, is for size constants, for which the
recommended form is a single uppercase letter.  The reason for this is
that it allows the loop variables to match.  So loops over the indices of
an $M \times N$ matrix $a$ would look as follows.
%
\begin{quote}
\begin{Verbatim}[fontsize=\small]
for (m in 1:M)
  for (n in 1:N)
     a[m,n] = ...
\end{Verbatim}
\end{quote}


\section{Local Variable Scope}

Declaring local variables in the block in which they are used aids in
understanding programs because it cuts down on the amount of text
scanning or memory required to reunite the declaration and definition.

The following Stan program corresponds to a direct translation of a
BUGS model, which uses a different element of \code{mu} in each
iteration.
%
\begin{quote}
\begin{Verbatim}[fontsize=\small]
model {
  real mu[N];
  for (n in 1:N) {
    mu[n] <- alpha * x[n] + beta;
    y[n] ~ normal(mu[n],sigma);
  }
}
\end{Verbatim}
\end{quote}
%
Because variables can be reused in Stan and because they should be
declared locally for clarity, this model should be recoded as follows.
%
\begin{quote}
\begin{Verbatim} 
model {
  for (n in 1:N) {
    real mu;
    mu <- alpha * x[n] + beta;
    y[n] ~ normal(mu,sigma);
  }
}
\end{Verbatim}
\end{quote}
% 
The local variable can be eliminated altogether, as follows.
%
\begin{quote}
\begin{Verbatim}[fontsize=\small]
model {
  for (n in 1:N)
    y[n] ~ normal(alpha * x[n] + beta, sigma);
}
\end{Verbatim}
\end{quote}
%
There is unlikely to be any measurable efficiency difference
between the last two implementations, but both should be a bit
more efficient than the BUGS translation.

\subsubsection{Scope of Compound Structures with Componentwise Assignment}

In the case of local variables for compound structures, such as
arrays, vectors, or matrices, if they are built up component by
component rather than in large chunks, it can be more efficient to
declare a local variable for the structure outside of the block
in which it is used.  This allows it to be allocated once and then
reused.
%
\begin{quote}
\begin{Verbatim}[fontsize=\small]
model {
  vector[K] mu;
  for (n in 1:N) {
    for (k in 1:K) 
      mu[k] <- ...;
    y[n] ~ multi_normal(mu,Sigma);
}
\end{Verbatim}
\end{quote}
%
In this case, the vector \code{mu} will be allocated
outside of both loops, and used a total of \code{N} times.

\section{Parentheses and Brackets}

\subsection{Optional Parentheses for Single-Statement Blocks}

Single-statement blocks can be rendered in one of two ways.  The fully
explicit bracketed way is as follows.
%
\begin{quote}
\begin{Verbatim}[fontsize=\small]
for (n in 1:N) {
  y[n] ~ normal(mu,1);
}
\end{Verbatim}
\end{quote}
%
The following statement without brackets has the same effect.
%
\begin{quote}
\begin{Verbatim}  
for (n in 1:N)
  y[n] ~ normal(mu,1);
\end{Verbatim}
\end{quote}
%  
Single-statement blocks can also be written on a single line, as
in the following example.
%
\begin{quote}
\begin{Verbatim} 
for (n in 1:N) y[n] ~ normal(mu,1);
\end{Verbatim}
\end{quote}
%
These can be much harder to read than the first example. Only use this
style if the statement is very simple, as in this example.  Unless
there are many similar cases, it's almost always clearer to put
each sampling statement on its own line.

Conditional and looping statements may also be written without brackets.

The use of for loops without brackets can be dangerous.  For instance,
consider this program.
%
\begin{quote}
\begin{Verbatim}  
for (n in 1:N)
  z[n] ~ normal(nu,1);
  y[n] ~ normal(mu,1);
\end{Verbatim}
\end{quote}
%
Because Stan ignores whitespace and the parser completes a statement
as eagerly as possible (just as in C++), the previous program is
equivalent to the following program.
%
\begin{quote}
\begin{Verbatim}  
for (n in 1:N) {
  z[n] ~ normal(nu,1);
}
y[n] ~ normal(mu,1);
\end{Verbatim}
\end{quote}
%


\subsection{Parentheses in Nested Operator Expressions}

The preferred style for operators minimizes parentheses.  This reduces
clutter in code that can actually make it harder to read expressions.
For example, the expression \code{a~+~b~*~c} is preferred to the
equivalent \code{a~+~(b~*~c)} or \code{(a~+~(b~*~c))}.  The operator
precedences and associativities are given in
\reffigure{operator-precedence}.

Similarly, comparison operators can usually be written with minimal
bracketing, with the form \code{y[n] > 0 || x[n] != 0} preferred to
the bracketed form \code{(y[n] > 0) || (x[n] != 0)}.  

\subsection{No Open Brackets on Own Line}

Vertical space is valuable as it controls how much of a program you
can see.  The preferred Stan style is as shown in the previous
section, not as follows.
%
\begin{quote}
\begin{Verbatim}[fontsize=\small]
for (n in 1:N) 
{
  y[n] ~ normal(mu,1);
}
\end{Verbatim}
\end{quote}
%
This also goes for parameters blocks, transformed data blocks, 
which should look as follows.
%
\begin{quote}
\begin{Verbatim}[fontsize=\small]
transformed parameters {
  real sigma;
  ...
}
\end{Verbatim}
\end{quote}
%


\section{Conditionals}

Stan supports the full \Cpp-style conditional syntax,
allowing real or integer values to act as conditions, as follows.
%
\begin{quote}
\begin{Verbatim}[fontsize=\small]
real x;
...
if (x) {
   // executes if x not equal to 0
   ...
}
\end{Verbatim}
\end{quote}
%

\subsection{Explicit Comparisons of Non-Boolean Conditions}

The preferred form is to write the condition out explicitly for
integer or real values that are not produced as the result of a
comparison or boolean operation, as follows.
%
\begin{quote}
\begin{Verbatim}[fontsize=\small]
if (x != 0) ...
\end{Verbatim}
\end{quote}

% \subsection{Functional \code{ifelse} versus Conditionals}
% don't actually want this until we get proper short-circuiting conditionals!

% If possible, the functional form \code{ifelse} is preferred to full
% conditionals.  For example, the following block
% %
% \begin{quote}
% \begin{Verbatim}
% if (cond)
%   x <- foo(y);
% else 
%   x <- bar(z);
% \end{Verbatim}
% \end{quote}
% %
% should be recoded as follows.
% %
% \begin{quote}
% \begin{Verbatim}
% x <- ifelse(foo(y), bar(z));
% \end{Verbatim}
% \end{quote}

\section{Functions}

Functions are laid out the same way as in languages such as Java and
\Cpp.  For example,
%
\begin{quote}
\begin{Verbatim}
real foo(real x, real y) {
  return sqrt(x * log(y));
}
\end{Verbatim}
\end{quote}
%
The return type is flush left, the parentheses for the arguments are
adjacent to the arguments and function name, and there is a space
after the comma for arguments after the first.  The open curly brace
for the body is on the same line as the function name, following the
layout of loops and conditionals.  The body itself is indented; here
we use two spaces.  The close curly brace appears on its own line.
%
If function names or argument lists are long, they can be
written as
%
\begin{quote}
\begin{Verbatim}
matrix
function_to_do_some_hairy_algebra(matrix thingamabob,
                                  vector doohickey2) {
  ...body...
}
\end{Verbatim}
\end{quote}
%
The function starts a new line, under the type.  The arguments are
aligned under each other.

Function documentation should follow the Javadoc and Doxygen styles.
Here's an example repeated from \refsection{documenting-functions}.
%
\begin{quote}
\begin{Verbatim}
/**
 * Return a data matrix of specified size with rows 
 * corresponding to items and the first column filled 
 * with the value 1 to represent the intercept and the 
 * remaining columns randomly filled with unit-normal draws.
 *
 * @param N Number of rows correspond to data items
 * @param K Number of predictors, counting the intercept, per
 *          item.
 * @return Simulated predictor matrix.
 */
matrix predictors_rng(int N, int K) {  
  ...
\end{Verbatim}
\end{quote}
%
The open comment is \code{/**}, asterisks are aligned below the first
asterisk of the open comment, and the end comment \code{*/} is also
aligned on the asterisk.  The tags \code{@param} and \code{@return}
are used to label function arguments (i.e., parameters) and return
values.  

\section{White Space}

Stan allows spaces between elements of a program.  The white space
characters allowed in Stan programs include the space (ASCII
\code{0x20}), line feed (ASCII \code{0x0A}), carriage return
(\code{0x0D}), and tab (\code{0x09}).  Stan treats all whitespace
characters interchangeably, with any sequence of whitespace characters
being syntactically equivalent to a single space character.
Nevertheless, effective use of whitespace is the key to good program
layout.


\subsection{Line Breaks Between Statements and Declarations}

It is dispreferred to have multiple statements or declarations on the
same line, as in the following example.
%
\begin{quote}
\begin{Verbatim}[fontsize=\small]
transformed parameters {
  real mu_centered;  real sigma;
  mu <- (mu_raw - mean_mu_raw);    sigma <- pow(tau,-2);
}
\end{Verbatim}
\end{quote}
%
These should be broken into four separate lines.

\subsection{No Tabs}

Stan programs should not contain tab characters.  They are legal and
may be used anywhere other whitespace occurs.  Using tabs to layout a
program is highly unportable because the number of spaces
represented by a single tab character varies depending on which
program is doing the rendering and how it is configured.  

\subsection{Two-Character Indents}

Stan has standardized on two space characters of indentation, which is
the standard convention for C/C++ code.  Another sensible choice is
four spaces, which is the convention for Java and Python.  Just be
consistent.  

\subsection{Space Between \code{if} and Condition}

Use a space after \code{if}s.  For instance, use \code{if (x < y) ...}, not
\code{if(x < y) ...}.

\subsection{No Space For Function Calls}

There is no space between a function name and the function it applies
to.  For instance, use \code{normal(0,1)}, not \code{normal (0,1)}.

\subsection{Spaces Around Operators}

There should be spaces around binary operators.  For instance, use
\code{y[1]~<-~x}, not \code{y[1]<-x}, use \code{(x~+~y)~*~z} not
\code{(x+y)*z}.

\subsection{Breaking Expressions across Lines}

Sometimes expressions are too long to fit on a single line.  In that
case, the recommended form is to break \emph{before} an operator,%
%
\footnote{This is the usual convention in both typesetting and other
  programming languages. Neither R nor BUGS allows breaks before an
  operator because they allow newlines to signal the end of an
  expression or statement.}
%
aligning the operator to indicate scoping.  For example, use the
following form (though not the content; inverting matrices is almost
always a bad idea).
%
\begin{quote}
\begin{Verbatim}[fontsize=\small]
increment_log_prob((y - mu)' * inv(Sigma) * (y - mu));
\end{Verbatim}
\end{quote}
%
Here, the multiplication operator (\code{*}) is aligned to clearly
signal the multiplicands in the product.  

For function arguments, break after a comma and line the next
argument up underneath as follows.
%
\begin{quote}
\begin{Verbatim}[fontsize=\small]
y[n] ~ normal(alpha + beta * x + gamma * y,
              pow(tau,-0.5));
\end{Verbatim}
\end{quote}
%

\subsection{Optional Spaces after Commas}

Optionally use spaces after commas in function arguments for clarity.
For example, \code{normal(alpha * x[n] + beta,sigma)} can also be
written as \code{normal(alpha~*~x[n]~+~beta,~sigma)}.



\subsection{Unix Newlines}

Wherever possible, Stan programs should use a single line feed 
character to separate lines.  All of the Stan developers (so far, at 
least) work on Unix-like operating systems and using a standard 
newline makes the programs easier for us to read and share.  

\subsubsection{Platform Specificity of Newlines}

Newlines are signaled in Unix-like operating systems such as Linux and
Mac OS X with a single line-feed (LF) character (ASCII code point
\code{0x0A}).  Newlines are signaled in Windows using two characters,
a carriage return (CR) character (ASCII code point \code{0x0D})
followed by a line-feed (LF) character.


\chapter{Mathematical Functions}\label{math-functions.appendix}

\section{acos}\label{acos-appendix.section}
$\arccos(x)$ is the principal arc (inverse) cosine (in radians) function.
%
\[
\frac{\partial \, \arccos(x)}{\partial x} = -\frac{1}{\sqrt{1-x^2}}
\]

\section{bessel\_first\_kind}\label{bessel-first-kind-appendix.section}
$J_v(x)$ is the bessel function of the first kind of order $v$.
%
\[
J_v(x)=\left(\frac{1}{2}x\right)^v
	\sum_{k=0}^\infty \frac{\left(-\frac{1}{4}x^2\right)^k}{k!\, \Gamma(v+k+1)}
\]
%
\[
\frac{\partial \, J_v(x)}{\partial x} = \frac{v}{x}J_v(x)-J_{v+1}(x)
\]

\section{bessel\_second\_kind}\label{bessel-second-kind-appendix.section}
$Y_v(x)$ is the bessel function of the second kind of order $v$ for positive $x$.
%
\[
Y_v(x)=\frac{J_v(x)\cos(v\pi)-J_{-v}(x)}{\sin(v\pi)}
\]
%
\[
\frac{\partial \, Y_v(x)}{\partial x} = \frac{v}{x}Y_v(x)-Y_{v+1}(x)
\]

\section{erf}\label{erf-appendix.section}
$\erf(x)$ is the error function (also known as the Gauss error function).
%
\[
\erf(x)=\frac{2}{\sqrt{\pi}}\int_0^x e^{-t^2}dt
\]
%
\[
\frac{\partial \, \erf(x)}{\partial x} = \frac{2}{\sqrt{\pi}} e^{-x^2}
\]

\section{erfc}\label{erfc-appendix.section}
$\erfc(x)$ is the complementary error function (also known as the Gauss complementary error function).
%
\[
\erfc(x)=\frac{2}{\sqrt{\pi}}\int_x^\infty e^{-t^2}dt
\]
%
\[
\frac{\partial \, \erfc(x)}{\partial x} = -\frac{2}{\sqrt{\pi}} e^{-x^2}
\]

\section{gamma\_p}\label{gamma-p-appendix.section}
$P(a,z)$ is the normalised lower incomplete gamma function of $a$ and $z$.
%
\[
P(a,z)=\frac{1}{\Gamma(a)}\int_0^zt^{a-1}e^{-t}dt
\]
%
\[
\frac{\partial \, P(a,z)}{\partial a} = -\frac{\Psi(a)}{\Gamma^2(a)}\int_0^zt^{a-1}e^{-t}dt 
	+ \frac{1}{\Gamma(a)}\int_0^z (a-1)t^{a-2}e^{-t}dt
\]
%
\[
\frac{\partial \, P(a,z)}{\partial z} = \frac{z^{a-1}e^{-z}}{\Gamma(a)}
\]

\section{gamma\_q}\label{gamma-q-appendix.section}
$Q(a,z)$ is the normalised upper incomplete gamma function of $a$ and $z$.
%
\[
Q(a,z)=\frac{1}{\Gamma(a)}\int_z^\infty t^{a-1}e^{-t}dt
\]
%
\[
\frac{\partial \, Q(a,z)}{\partial a} = -\frac{\Psi(a)}{\Gamma^2(a)}\int_z^\infty t^{a-1}e^{-t}dt 
	+ \frac{1}{\Gamma(a)}\int_z^\infty (a-1)t^{a-2}e^{-t}dt
\]
%
\[
\frac{\partial \, Q(a,z)}{\partial z} = -\frac{z^{a-1}e^{-z}}{\Gamma(a)}
\]

\section{Phi}\label{Phi-appendix.section}
$\Phi(x)$ is the unit normal cumulative distribution function.
%
\[
\Phi(x) = \frac{1}{\sqrt{2\pi}} \int_{0}^{x} e^{-t^2/2} dt
\]
%
\[
\frac{\partial \, \Phi(x)}{\partial x} = \frac{e^{-x^2/2}}{\sqrt{2\pi}}
\]

\section{Phi\_approx}\label{Phi-approx-appendix.section}
$\Phi_{\mbox{\footnotesize approx}}(x)$ is the fast approximation of the 
unit normal cumulative distribution function.
%
\[
\Phi_{\mbox{\footnotesize approx}}(x) = \mbox{logit}^{-1}(0.07056 \,
x^3 + 1.5976 \, x)
\]
%
\[
\frac{\partial \, \Phi_{\mbox{\footnotesize approx}}(x)}{\partial x}
	= -\Phi_{\mbox{\footnotesize approx}}^2(x)
		e^{-0.07056x^3 - 1.5976x}(-0.21168x^2-1.5976)
\]
<<<<<<< HEAD
=======

\section{rising\_factorial}\label{rising-factorial-appendix.section}
$x^{(n)}$ is the rising factorial function for positive $x$ and real $n$.
%
\[
x^{(n)}=\frac{\Gamma(x+n)}{\Gamma(x)}
\]
%
\[
\frac{\partial \, x^{(n)}}{\partial x} = x^{(n)}(\Psi(x+n)-\Psi(x))
\]
%
\[
\frac{\partial \, x^{(n)}}{\partial n} = (x)_n\Psi(x+n)
\]
>>>>>>> 6a9fa305
<|MERGE_RESOLUTION|>--- conflicted
+++ resolved
@@ -1181,8 +1181,6 @@
 	= -\Phi_{\mbox{\footnotesize approx}}^2(x)
 		e^{-0.07056x^3 - 1.5976x}(-0.21168x^2-1.5976)
 \]
-<<<<<<< HEAD
-=======
 
 \section{rising\_factorial}\label{rising-factorial-appendix.section}
 $x^{(n)}$ is the rising factorial function for positive $x$ and real $n$.
@@ -1198,4 +1196,3 @@
 \[
 \frac{\partial \, x^{(n)}}{\partial n} = (x)_n\Psi(x+n)
 \]
->>>>>>> 6a9fa305
