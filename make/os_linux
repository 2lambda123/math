##
# This file should modify the following variables
# as appropriate:
#   - CFLAGS
#   - GTEST_CXXFLAGS
#   - EXE
##

ifeq (g++,$(CC_TYPE))
  LDFLAGS += -lpthread
  GTEST_CXXFLAGS += -DGTEST_HAS_PTHREAD=0
endif
ifeq (mingw32-g++,$(CC_TYPE))
  GTEST_CXXFLAGS += -DGTEST_HAS_PTHREAD=0
  LDLIBS_STANC += -static
  LDFLAGS += -static
  LDFLAGS += -lwinpthread
  EXE = .exe
  WINE = wine
endif
ifeq (clang++,$(CC_TYPE))
  GTEST_CXXFLAGS += -DGTEST_HAS_PTHREAD=0
endif

<<<<<<< HEAD
ifdef STAN_OPENCL
  LDLIBS_OPENCL ?= -lOpenCL
  OPENCL_DEVICE_ID ?= 0
  OPENCL_PLATFORM_ID ?= 0
=======
DLL = .so

ifdef STAN_MPI
  LDFLAGS_MPI := -L$(BOOST)/stage/lib -lboost_serialization -lboost_mpi -Wl,-rpath,$(BOOST)/stage/lib
  CXXFLAGS_MPI := -DSTAN_MPI
>>>>>>> c38715fc
endif<|MERGE_RESOLUTION|>--- conflicted
+++ resolved
@@ -22,16 +22,15 @@
   GTEST_CXXFLAGS += -DGTEST_HAS_PTHREAD=0
 endif
 
-<<<<<<< HEAD
 ifdef STAN_OPENCL
   LDLIBS_OPENCL ?= -lOpenCL
   OPENCL_DEVICE_ID ?= 0
   OPENCL_PLATFORM_ID ?= 0
-=======
+endif
+
 DLL = .so
 
 ifdef STAN_MPI
   LDFLAGS_MPI := -L$(BOOST)/stage/lib -lboost_serialization -lboost_mpi -Wl,-rpath,$(BOOST)/stage/lib
   CXXFLAGS_MPI := -DSTAN_MPI
->>>>>>> c38715fc
 endif