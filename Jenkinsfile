#!/usr/bin/env groovy
@Library('StanUtils')
import org.stan.Utils

def runTests(String testPath, boolean jumbo = false) {
    try {
        if (jumbo) {
            sh "python3 runTests.py -j${env.PARALLEL} ${testPath} --jumbo"
        } else {
            sh "python3 runTests.py -j${env.PARALLEL} ${testPath}"
        }
    }
        finally { junit 'test/**/*.xml' }
}

// We're using Anaconda3 Python on win-10
def runTestsWin(String testPath, boolean buildLibs = true, boolean jumbo = false) {
    withEnv(['PATH+TBB=./lib/tbb']) {
        if (buildLibs){
            bat """
                SET \"PATH=${env.RTOOLS40_HOME};%PATH%\"
                SET \"PATH=${env.RTOOLS40_HOME}\\usr\\bin;%PATH%\"
                SET \"PATH=${env.RTOOLS40_HOME}\\mingw64\\bin;%PATH%\"
                SET \"PATH=C:\\PROGRA~1\\R\\R-4.1.2\\bin;%PATH%\"
                mingw32-make.exe -f make/standalone math-libs
            """
        }
        try {
            if (jumbo) {
                bat """
                    SET \"PATH=${env.RTOOLS40_HOME};%PATH%\"
                    SET \"PATH=${env.RTOOLS40_HOME}\\usr\\bin;%PATH%\"
                    SET \"PATH=${env.RTOOLS40_HOME}\\mingw64\\bin;%PATH%\"
                    SET \"PATH=C:\\PROGRA~1\\R\\R-4.1.2\\bin;%PATH%\"
                    SET \"PATH=C:\\Users\\jenkins\\Anaconda3;%PATH%\"
                    python runTests.py -j${env.PARALLEL} ${testPath} --jumbo
                """
             } else {
                bat """
                    SET \"PATH=${env.RTOOLS40_HOME};%PATH%\"
                    SET \"PATH=${env.RTOOLS40_HOME}\\usr\\bin;%PATH%\"
                    SET \"PATH=${env.RTOOLS40_HOME}\\mingw64\\bin;%PATH%\"
                    SET \"PATH=C:\\PROGRA~1\\R\\R-4.1.2\\bin;%PATH%\"
                    SET \"PATH=C:\\Users\\jenkins\\Anaconda3;%PATH%\"
                    python runTests.py -j${env.PARALLEL} ${testPath}
                """
             }
        }
        finally { junit 'test/**/*.xml' }
    }
}


def deleteDirWin() {
    bat "attrib -r -s /s /d"
    deleteDir()
}

def skipRemainingStages = false
def skipOpenCL = false

def utils = new org.stan.Utils()

def isBranch(String b) { env.BRANCH_NAME == b }

String alsoNotify() {
    if (isBranch('master') || isBranch('develop')) {
        "stan-buildbot@googlegroups.com"
    } else ""
}
Boolean isPR() { env.CHANGE_URL != null }
String fork() { env.CHANGE_FORK ?: "stan-dev" }
String branchName() { isPR() ? env.CHANGE_BRANCH :env.BRANCH_NAME }
String cmdstan_pr() { params.cmdstan_pr ?: ( env.CHANGE_TARGET == "master" ? "downstream_hotfix" : "downstream_tests" ) }
String stan_pr() { params.stan_pr ?: ( env.CHANGE_TARGET == "master" ? "downstream_hotfix" : "downstream_tests" ) }

pipeline {
    agent none
    parameters {
        string(defaultValue: '', name: 'cmdstan_pr', description: 'PR to test CmdStan upstream against e.g. PR-630')
        string(defaultValue: '', name: 'stan_pr', description: 'PR to test Stan upstream against e.g. PR-630')
        booleanParam(defaultValue: false, name: 'withRowVector', description: 'Run additional distribution tests on RowVectors (takes 5x as long)')
        booleanParam(defaultValue: false, name: 'run_win_tests', description: 'Run full unit tests on Windows.')
    }
    options {
        skipDefaultCheckout()
        preserveStashes(buildCount: 7)
    }
    environment {
        STAN_NUM_THREADS = 4
        CLANG_CXX = 'clang++-7'
        GCC = 'g++'
        MPICXX = 'mpicxx.openmpi'
        N_TESTS = 150
        OPENCL_DEVICE_ID = 0
        OPENCL_DEVICE_ID_CPU = 0
        OPENCL_DEVICE_ID_GPU = 0
        OPENCL_PLATFORM_ID = 1
        OPENCL_PLATFORM_ID_CPU = 0
        OPENCL_PLATFORM_ID_GPU = 0
        PARALLEL = 8
    }
    stages {

        stage('Kill previous builds') {
            when {
                not { branch 'develop' }
                not { branch 'master' }
            }
            steps {
                script {
                    utils.killOldBuilds()
                }
            }
        }

        stage("Clang-format") {
            agent {
                docker {
                    image 'stanorg/ci:gpu-cpp17'
                    label 'linux'
                }
            }
            steps {
                retry(3) { checkout scm }
                withCredentials([usernamePassword(credentialsId: 'a630aebc-6861-4e69-b497-fd7f496ec46b',
                    usernameVariable: 'GIT_USERNAME', passwordVariable: 'GIT_PASSWORD')]) {
                    sh """#!/bin/bash
                        set -x
                        git config user.email "mc.stanislaw@gmail.com"
                        git config user.name "Stan Jenkins"
                        git checkout -b ${branchName()}
                        clang-format --version
                        find stan test -name '*.hpp' -o -name '*.cpp' | xargs -n20 -P${PARALLEL} clang-format -i
                        if [[ `git diff` != "" ]]; then
                            git add stan test
                            git commit --author='Stan BuildBot <mc.stanislaw@gmail.com>' -m "[Jenkins] auto-formatting by `clang-format --version`"
                            git push https://${GIT_USERNAME}:${GIT_PASSWORD}@github.com/${fork()}/math.git ${branchName()}
                            echo "Exiting build because clang-format found changes."
                            echo "Those changes are now found on stan-dev/math under branch ${branchName()}"
                            echo "Please 'git pull' before continuing to develop."
                            exit 1
                        fi"""
                }
            }
            post {
                always { deleteDir() }
                failure {
                    script {
                        emailext (
                            subject: "[StanJenkins] Autoformattted: Job '${env.JOB_NAME} [${env.BUILD_NUMBER}]'",
                            body: "Job '${env.JOB_NAME} [${env.BUILD_NUMBER}]' " +
                                "has been autoformatted and the changes committed " +
                                "to your branch, if permissions allowed." +
                                "Please pull these changes before continuing." +
                                "\n\n" +
                                "See https://github.com/stan-dev/stan/wiki/Coding-Style-and-Idioms" +
                                " for setting up the autoformatter locally.\n"+
                            "(Check console output at ${env.BUILD_URL})",
                            recipientProviders: [[$class: 'RequesterRecipientProvider']],
                            to: "${env.CHANGE_AUTHOR_EMAIL}"
                        )
                    }
                }
            }
         }

        stage('Linting & Doc checks') {
            agent {
                docker {
                    image 'stanorg/ci:gpu-cpp17'
                    label 'linux'
                }
            }
            steps {
                script {
                    retry(3) { checkout scm }
                    sh "git clean -xffd"
                    stash 'MathSetup'
                    sh "echo CXX=${CLANG_CXX} > make/local"
                    sh "echo BOOST_PARALLEL_JOBS=${PARALLEL} >> make/local"
                    parallel(
                        CppLint: { sh "make cpplint" },
                        Dependencies: { sh """#!/bin/bash
                            set -o pipefail
                            make test-math-dependencies 2>&1 | tee dependencies.log""" } ,
                        Documentation: { sh "make doxygen" },
                    )
                }
            }
            post {
                always {
                    recordIssues enabledForFailure: true, tools:
                        [cppLint(),
                         groovyScript(parserId: 'mathDependencies', pattern: '**/dependencies.log')]
                }
                success {
                    deleteDir()
                }
            }
        }

        stage('Verify changes') {
            agent {
                docker {
                    image 'stanorg/ci:gpu-cpp17'
                    label 'linux'
                }
            }
            steps {
                script {

                    retry(3) { checkout scm }
                    sh 'git clean -xffd'

                    def paths = ['stan', 'make', 'lib', 'test', 'runTests.py', 'runChecks.py', 'makefile', 'Jenkinsfile', '.clang-format'].join(" ")
                    skipRemainingStages = utils.verifyChanges(paths)

                    def openCLPaths = ['stan/math/opencl', 'test/unit/math/opencl'].join(" ")
                    skipOpenCL = utils.verifyChanges(openCLPaths)
                }
            }
        }

        stage('Headers check') {
            agent {
                docker {
                    image 'stanorg/ci:gpu-cpp17'
                    label 'linux'
                }
            }
            when {
                expression {
                    !skipRemainingStages
                }
            }
            steps {
                unstash 'MathSetup'
                sh "echo CXX=${CLANG_CXX} -Werror > make/local"
                sh "make -j${PARALLEL} test-headers"
            }
            post { always { deleteDir() } }
        }

        stage('Full Unit Tests') {
            agent {
                docker {
                    image 'stanorg/ci:gpu-cpp17'
                    label 'linux'
                }
            }
            when {
                expression {
                    !skipRemainingStages
                }
            }
            steps {
                unstash 'MathSetup'
<<<<<<< HEAD
	              sh "echo CXXFLAGS += -fsanitize=address >> make/local"
                sh "echo CXX=${CLANG_CXX} -Werror > make/local"
=======
	            // sh "echo CXXFLAGS += -fsanitize=address >> make/local"
>>>>>>> 75438f0a
                script {
                    if (isUnix()) {
                        runTests("test/unit", false)
                    } else {
                        runTestsWin("test/unit", true)
                    }
                }
            }
            post { always { retry(3) { deleteDir() } } }
        }

        stage('Always-run tests') {
            when {
                expression {
                    !skipRemainingStages
                }
            }
            failFast true
            parallel {
                stage('MPI tests') {
                    agent {
                        docker {
                            image 'stanorg/ci:gpu-cpp17'
                            label 'linux'
                        }
                    }
                    steps {
                        unstash 'MathSetup'
                        sh """
                            echo CXX=${MPICXX} > make/local
                            echo CXX_TYPE=gcc >> make/local
                            echo STAN_MPI=true >> make/local
                        """
                        runTests("test/unit/math/prim/functor")
                        runTests("test/unit/math/rev/functor")
                    }
                    post { always { retry(3) { deleteDir() } } }
                }

                stage('OpenCL GPU tests') {
                    agent {
                        docker {
                            image 'stanorg/ci:gpu-cpp17'
                            label 'v100'
                            args '--gpus 1'
                        }
                    }
                    steps {
                        script {
                            unstash 'MathSetup'
                            sh """
                                echo CXX=${CLANG_CXX} -Werror > make/local
                                echo STAN_OPENCL=true >> make/local
                                echo OPENCL_PLATFORM_ID=${OPENCL_PLATFORM_ID_GPU} >> make/local
                                echo OPENCL_DEVICE_ID=${OPENCL_DEVICE_ID_GPU} >> make/local
                            """
                            runTests("test/unit/math/opencl")
                            runTests("test/unit/multiple_translation_units_test.cpp")
                        }
                    }
                }

                stage('Distribution tests') {
                    agent {
                        docker {
                            image 'stanorg/ci:gpu-cpp17'
                            label 'linux'
                        }
                    }
                    steps {
                        unstash 'MathSetup'
                        sh """
                            echo CXX=${CLANG_CXX} > make/local
                            echo O=0 >> make/local
                            echo N_TESTS=${N_TESTS} >> make/local
                            """
                        script {
                            if (params.withRowVector || isBranch('develop') || isBranch('master')) {
                                sh "echo CXXFLAGS+=-DSTAN_TEST_ROW_VECTORS >> make/local"
                                sh "echo CXXFLAGS+=-DSTAN_PROB_TEST_ALL >> make/local"
                            }
                        }
                        sh "./runTests.py -j${PARALLEL} test/prob > dist.log 2>&1"
                    }
                    post {
                        always {
                            script { zip zipFile: "dist.log.zip", archive: true, glob: 'dist.log' }
                            retry(3) { deleteDir() }
                        }
                        failure {
                            echo "Distribution tests failed. Check out dist.log.zip artifact for test logs."
                        }
                    }
                }

                stage('Expressions test') {
                    agent {
                        docker {
                            image 'stanorg/ci:gpu-cpp17'
                            label 'linux'
                        }
                    }
                    steps {
                        unstash 'MathSetup'
                        script {
                            sh "echo O=0 > make/local"
                            sh "python ./test/code_generator_test.py"
                            sh "python ./test/signature_parser_test.py"
                            sh "python ./test/statement_types_test.py"
                            sh "python ./test/varmat_compatibility_summary_test.py"
                            sh "python ./test/varmat_compatibility_test.py"
                            withEnv(['PATH+TBB=./lib/tbb']) {
                                sh "python ./test/expressions/test_expression_testing_framework.py"
                                try { sh "./runTests.py -j${PARALLEL} test/expressions" }
                                finally { junit 'test/**/*.xml' }
                            }
                            sh "make clean-all"
                            sh "echo STAN_THREADS=true >> make/local"
                            withEnv(['PATH+TBB=./lib/tbb']) {
                                try {
                                    sh "./runTests.py -j${PARALLEL} test/expressions --only-functions reduce_sum map_rect"
				                }
                                finally { junit 'test/**/*.xml' }
                            }
                        }
                    }
                    post { always { deleteDir() } }
                }

                stage('Threading tests') {
                    agent {
                        docker {
                            image 'stanorg/ci:gpu-cpp17'
                            label 'linux'
                        }
                    }
                    steps {
                        script {
                            unstash 'MathSetup'
                            sh "echo CXX=${CLANG_CXX} -Werror > make/local"
                            sh "echo STAN_THREADS=true >> make/local"
                            sh "export STAN_NUM_THREADS=4"
                            if (isBranch('develop') || isBranch('master')) {
                                runTests("test/unit")
                                sh "find . -name *_test.xml | xargs rm"
                            } else {
                                runTests("test/unit -f thread")
                                sh "find . -name *_test.xml | xargs rm"
                                runTests("test/unit -f map_rect")
                                sh "find . -name *_test.xml | xargs rm"
                                runTests("test/unit -f reduce_sum")
                            }
                        }
                    }
                    post { always { retry(3) { deleteDir() } } }
                }

                stage('Windows Headers & Unit') {
                    agent { label 'windows' }
                    when {
                        allOf {
                            anyOf {
                                branch 'develop'
                                branch 'master'
                                expression { params.run_win_tests }
                            }
                            expression {
                                !skipRemainingStages
                            }
                        }
                    }
                    steps {
                        unstash 'MathSetup'
                        runTestsWin("test/unit", true, false)
                    }
                }

            }
        }

        stage('Upstream tests') {
            agent { label 'linux' }
            when {
                allOf {
                    expression {
                        env.BRANCH_NAME ==~ /PR-\d+/
                    }
                    expression {
                        !skipRemainingStages
                    }
                }
            }
            steps {
                build(job: "Stan/Stan/${stan_pr()}",
                        parameters: [string(name: 'math_pr', value: env.BRANCH_NAME),
                                    string(name: 'cmdstan_pr', value: cmdstan_pr())])
            }
        }

        stage('Upload doxygen') {
            agent {
                docker {
                    image 'stanorg/ci:gpu-cpp17'
                    label 'linux'
                }
            }
            when { branch 'develop'}
            steps {
                retry(3) { checkout scm }
                withCredentials([usernamePassword(credentialsId: 'a630aebc-6861-4e69-b497-fd7f496ec46b',
                                                  usernameVariable: 'GIT_USERNAME', passwordVariable: 'GIT_PASSWORD')]) {
                    sh """#!/bin/bash
                        set -x
                        make doxygen
                        git config user.email "mc.stanislaw@gmail.com"
                        git config user.name "Stan Jenkins"
                        git checkout --detach
                        git branch -D gh-pages
                        git push https://${GIT_USERNAME}:${GIT_PASSWORD}@github.com/stan-dev/math.git :gh-pages
                        git checkout --orphan gh-pages
                        git add -f doc
                        git commit --author='Stan BuildBot <mc.stanislaw@gmail.com>' -m "auto generated docs from Jenkins"
                        git subtree push --prefix doc/api/html https://${GIT_USERNAME}:${GIT_PASSWORD}@github.com/stan-dev/math.git gh-pages
                        """
                }
            }
            post { always { deleteDir() } }
        }

    }

    post {
        always {
            node("linux") {
                recordIssues enabledForFailure: false, tool: clang()
            }
        }
        success {
            script {
                utils.updateUpstream(env, 'stan')
                utils.mailBuildResults("SUCCESSFUL")
            }
        }
        unstable { script { utils.mailBuildResults("UNSTABLE", alsoNotify()) } }
        failure { script { utils.mailBuildResults("FAILURE", alsoNotify()) } }
    }
}<|MERGE_RESOLUTION|>--- conflicted
+++ resolved
@@ -256,12 +256,7 @@
             }
             steps {
                 unstash 'MathSetup'
-<<<<<<< HEAD
-	              sh "echo CXXFLAGS += -fsanitize=address >> make/local"
-                sh "echo CXX=${CLANG_CXX} -Werror > make/local"
-=======
 	            // sh "echo CXXFLAGS += -fsanitize=address >> make/local"
->>>>>>> 75438f0a
                 script {
                     if (isUnix()) {
                         runTests("test/unit", false)
