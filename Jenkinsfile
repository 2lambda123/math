--- conflicted
+++ resolved
@@ -228,42 +228,6 @@
                     }
                     post { always { retry(3) { deleteDir() } } }
                 }
-<<<<<<< HEAD
-                /*
-                stage('OpenCL CPU tests') {
-                    when {
-                        expression {
-                            !skipOpenCL
-                        }
-                    }
-                    agent { label "gelman-group-win2 || gg-linux" }
-                    steps {
-                        script {
-                            if (isUnix()) {
-                                deleteDir()
-                                unstash 'MathSetup'
-                                sh "echo CXX=${env.CXX} -Werror > make/local"
-                                sh "echo STAN_OPENCL=true>> make/local"
-                                sh "echo OPENCL_PLATFORM_ID=0>> make/local"
-                                sh "echo OPENCL_DEVICE_ID=${OPENCL_DEVICE_ID}>> make/local"
-                                runTests("test/unit/math/opencl", false)
-                                runTests("test/unit/multiple_translation_units_test.cpp")
-                            } else {
-                                deleteDirWin()
-                                unstash 'MathSetup'
-                                bat "echo CXX=${env.CXX} -Werror > make/local"
-                                bat "echo STAN_OPENCL=true >> make/local"
-                                bat "echo OPENCL_PLATFORM_ID=1 >> make/local"
-                                bat "echo OPENCL_DEVICE_ID=0 >> make/local"
-                                bat 'echo LDFLAGS_OPENCL= -L"C:\\Program Files (x86)\\IntelSWTools\\system_studio_2020\\OpenCL\\sdk\\lib\\x64" -lOpenCL >> make/local'
-                                bat "mingw32-make.exe -f make/standalone math-libs"
-                                runTestsWin("test/unit/math/opencl", false, false)
-                                runTestsWin("test/unit/multiple_translation_units_test.cpp", false, false)
-                            }
-                        }
-                    }
-                }
-=======
                 // stage('OpenCL CPU tests') {
                 //     when {
                 //         expression {
@@ -297,7 +261,6 @@
                 //         }
                 //     }
                 // }
->>>>>>> b3aa33b6
                 stage('OpenCL GPU tests') {
                     agent { label "gelman-group-win2 || linux-gpu" }
                     steps {
