#!/usr/bin/env groovy
@Library('StanUtils')
import org.stan.Utils

def runTests(String testPath, boolean jumbo = false) {
    try {
        if (jumbo) {
            sh "python3 runTests.py -j${env.PARALLEL} ${testPath} --jumbo"
        } else {
            sh "python3 runTests.py -j${env.PARALLEL} ${testPath}"
        }
    }
        finally { junit 'test/**/*.xml' }
}

// We're using Anaconda3 Python on win-10
def runTestsWin(String testPath, boolean buildLibs = true, boolean jumbo = false) {
    withEnv(['PATH+TBB=./lib/tbb']) {
        if (buildLibs){
            bat """
                SET \"PATH=${env.RTOOLS40_HOME};%PATH%\"
                SET \"PATH=${env.RTOOLS40_HOME}\\usr\\bin;%PATH%\"
                SET \"PATH=${env.RTOOLS40_HOME}\\mingw64\\bin;%PATH%\"
                SET \"PATH=C:\\PROGRA~1\\R\\R-4.1.2\\bin;%PATH%\"
                mingw32-make.exe -f make/standalone math-libs
            """
        }
        try {
            if (jumbo) {
                bat """
                    SET \"PATH=${env.RTOOLS40_HOME};%PATH%\"
                    SET \"PATH=${env.RTOOLS40_HOME}\\usr\\bin;%PATH%\"
                    SET \"PATH=${env.RTOOLS40_HOME}\\mingw64\\bin;%PATH%\"
                    SET \"PATH=C:\\PROGRA~1\\R\\R-4.1.2\\bin;%PATH%\"
                    SET \"PATH=C:\\Users\\jenkins\\Anaconda3;%PATH%\"
                    python runTests.py -j${env.PARALLEL} ${testPath} --jumbo
                """
             } else {
                bat """
                    SET \"PATH=${env.RTOOLS40_HOME};%PATH%\"
                    SET \"PATH=${env.RTOOLS40_HOME}\\usr\\bin;%PATH%\"
                    SET \"PATH=${env.RTOOLS40_HOME}\\mingw64\\bin;%PATH%\"
                    SET \"PATH=C:\\PROGRA~1\\R\\R-4.1.2\\bin;%PATH%\"
                    SET \"PATH=C:\\Users\\jenkins\\Anaconda3;%PATH%\"
                    python runTests.py -j${env.PARALLEL} ${testPath}
                """
             }
        }
        finally { junit 'test/**/*.xml' }
    }
}


def deleteDirWin() {
    bat "attrib -r -s /s /d"
    deleteDir()
}

def skipRemainingStages = false
def skipOpenCL = false

def utils = new org.stan.Utils()

def isBranch(String b) { env.BRANCH_NAME == b }

String alsoNotify() {
    if (isBranch('master') || isBranch('develop')) {
        "stan-buildbot@googlegroups.com"
    } else ""
}
Boolean isPR() { env.CHANGE_URL != null }
String fork() { env.CHANGE_FORK ?: "stan-dev" }
String branchName() { isPR() ? env.CHANGE_BRANCH :env.BRANCH_NAME }
String cmdstan_pr() { params.cmdstan_pr ?: ( env.CHANGE_TARGET == "master" ? "downstream_hotfix" : "downstream_tests" ) }
String stan_pr() { params.stan_pr ?: ( env.CHANGE_TARGET == "master" ? "downstream_hotfix" : "downstream_tests" ) }

pipeline {
    agent none
    parameters {
        string(defaultValue: '', name: 'cmdstan_pr', description: 'PR to test CmdStan upstream against e.g. PR-630')
        string(defaultValue: '', name: 'stan_pr', description: 'PR to test Stan upstream against e.g. PR-630')
        booleanParam(defaultValue: false, name: 'withRowVector', description: 'Run additional distribution tests on RowVectors (takes 5x as long)')
        booleanParam(defaultValue: false, name: 'run_win_tests', description: 'Run full unit tests on Windows.')
    }
    options {
        skipDefaultCheckout()
        preserveStashes(buildCount: 7)
    }
    environment {
        STAN_NUM_THREADS = 4
        CLANG_CXX = 'clang++-7'
        GCC = 'g++'
        MPICXX = 'mpicxx.openmpi'
        N_TESTS = 150
        OPENCL_DEVICE_ID = 0
        OPENCL_DEVICE_ID_CPU = 0
        OPENCL_DEVICE_ID_GPU = 0
        OPENCL_PLATFORM_ID = 1
        OPENCL_PLATFORM_ID_CPU = 0
        OPENCL_PLATFORM_ID_GPU = 0
        PARALLEL = 8
    }
    stages {

        stage('Kill previous builds') {
            when {
                not { branch 'develop' }
                not { branch 'master' }
            }
            steps {
                script {
                    utils.killOldBuilds()
                }
            }
        }

        stage("Clang-format") {
            agent {
                docker {
                    image 'stanorg/ci:gpu-cpp17'
                    label 'linux'
                }
            }
            steps {
                retry(3) { checkout scm }
                withCredentials([usernamePassword(credentialsId: 'a630aebc-6861-4e69-b497-fd7f496ec46b',
                    usernameVariable: 'GIT_USERNAME', passwordVariable: 'GIT_PASSWORD')]) {
                    sh """#!/bin/bash
                        set -x
                        git config user.email "mc.stanislaw@gmail.com"
                        git config user.name "Stan Jenkins"
                        git checkout -b ${branchName()}
                        clang-format --version
                        find stan test -name '*.hpp' -o -name '*.cpp' | xargs -n20 -P${PARALLEL} clang-format -i
                        if [[ `git diff` != "" ]]; then
                            git add stan test
                            git commit --author='Stan BuildBot <mc.stanislaw@gmail.com>' -m "[Jenkins] auto-formatting by `clang-format --version`"
                            git push https://${GIT_USERNAME}:${GIT_PASSWORD}@github.com/${fork()}/math.git ${branchName()}
                            echo "Exiting build because clang-format found changes."
                            echo "Those changes are now found on stan-dev/math under branch ${branchName()}"
                            echo "Please 'git pull' before continuing to develop."
                            exit 1
                        fi"""
                }
            }
            post {
                always { deleteDir() }
                failure {
                    script {
                        emailext (
                            subject: "[StanJenkins] Autoformattted: Job '${env.JOB_NAME} [${env.BUILD_NUMBER}]'",
                            body: "Job '${env.JOB_NAME} [${env.BUILD_NUMBER}]' " +
                                "has been autoformatted and the changes committed " +
                                "to your branch, if permissions allowed." +
                                "Please pull these changes before continuing." +
                                "\n\n" +
                                "See https://github.com/stan-dev/stan/wiki/Coding-Style-and-Idioms" +
                                " for setting up the autoformatter locally.\n"+
                            "(Check console output at ${env.BUILD_URL})",
                            recipientProviders: [[$class: 'RequesterRecipientProvider']],
                            to: "${env.CHANGE_AUTHOR_EMAIL}"
                        )
                    }
                }
            }
         }

        stage('Linting & Doc checks') {
            agent {
                docker {
                    image 'stanorg/ci:gpu-cpp17'
                    label 'linux'
                }
            }
            steps {
                script {
                    retry(3) { checkout scm }
                    sh "git clean -xffd"
                    stash 'MathSetup'
                    sh "echo CXX=${CLANG_CXX} > make/local"
                    sh "echo BOOST_PARALLEL_JOBS=${PARALLEL} >> make/local"
                    parallel(
                        CppLint: { sh "make cpplint" },
                        Dependencies: { sh """#!/bin/bash
                            set -o pipefail
                            make test-math-dependencies 2>&1 | tee dependencies.log""" } ,
                        Documentation: { sh "make doxygen" },
                    )
                }
            }
            post {
                always {
                    recordIssues enabledForFailure: true, tools:
                        [cppLint(),
                         groovyScript(parserId: 'mathDependencies', pattern: '**/dependencies.log')]
                }
                success {
                    deleteDir()
                }
            }
        }

        stage('Verify changes') {
            agent {
                docker {
                    image 'stanorg/ci:gpu-cpp17'
                    label 'linux'
                }
            }
            steps {
                script {

                    retry(3) { checkout scm }
                    sh 'git clean -xffd'

                    def paths = ['stan', 'make', 'lib', 'test', 'runTests.py', 'runChecks.py', 'makefile', 'Jenkinsfile', '.clang-format'].join(" ")
                    skipRemainingStages = utils.verifyChanges(paths)

                    def openCLPaths = ['stan/math/opencl', 'test/unit/math/opencl'].join(" ")
                    skipOpenCL = utils.verifyChanges(openCLPaths)
                }
            }
        }

        stage('Headers check') {
            agent {
                docker {
                    image 'stanorg/ci:gpu-cpp17'
                    label 'linux'
                }
            }
            when {
                expression {
                    !skipRemainingStages
                }
            }
            steps {
                unstash 'MathSetup'
                sh "echo CXX=${CLANG_CXX} -Werror > make/local"
                sh "make -j${PARALLEL} test-headers"
            }
            post { always { deleteDir() } }
        }

        stage('Full Unit Tests') {
<<<<<<< HEAD
            agent {
                docker {
                    image 'stanorg/ci:gpu-cpp17'
                    label 'linux'
                }
            }
=======
>>>>>>> 158d4467
            when {
                expression {
                    !skipRemainingStages
                }
            }
            failFast true
            parallel {
                stage('Rev/Fwd Unit Tests') {
                    agent {
                        docker {
                            image 'stanorg/ci:gpu'
                            label 'linux'
                        }
                    }
                    when {
                        expression {
                            !skipRemainingStages
                        }
                    }
                    steps {
                        unstash 'MathSetup'
                        //sh "echo CXXFLAGS += -fsanitize=address >> make/local"
                        script {
                            runTests("test/unit/math/rev", false)
                            runTests("test/unit/math/fwd", false)
                        }
                    }
                    post { always { retry(3) { deleteDir() } } }
                }
                stage('Mix Unit Tests') {
                    agent {
                        docker {
                            image 'stanorg/ci:gpu'
                            label 'linux'
                        }
                    }
                    when {
                        expression {
                            !skipRemainingStages
                        }
                    }
                    steps {
                        unstash 'MathSetup'
                        //sh "echo CXXFLAGS += -fsanitize=address >> make/local"
                        script {
                            runTests("test/unit/math/mix", true)
                        }
                    }
                    post { always { retry(3) { deleteDir() } } }
                }
                stage('Prim Unit Tests') {
                    agent {
                        docker {
                            image 'stanorg/ci:gpu'
                            label 'linux'
                        }
                    }
                    when {
                        expression {
                            !skipRemainingStages
                        }
                    }
                    steps {
                        unstash 'MathSetup'
                        //sh "echo CXXFLAGS += -fsanitize=address >> make/local"
                        script {
                            runTests("test/unit/*_test.cpp", false)
                            runTests("test/unit/math/*_test.cpp", false)
                            runTests("test/unit/math/prim", false)                            
                            runTests("test/unit/math/memory", false)
                        }
                    }
                    post { always { retry(3) { deleteDir() } } }
                }
            }
        }
        stage('Always-run tests') {
            when {
                expression {
                    !skipRemainingStages
                }
            }
            failFast true
            parallel {
                stage('MPI tests') {
                    agent {
                        docker {
                            image 'stanorg/ci:gpu-cpp17'
                            label 'linux'
                        }
                    }
                    steps {
                        unstash 'MathSetup'
                        sh """
                            echo CXX=${MPICXX} > make/local
                            echo CXX_TYPE=gcc >> make/local
                            echo STAN_MPI=true >> make/local
                        """
                        runTests("test/unit/math/prim/functor")
                        runTests("test/unit/math/rev/functor")
                    }
                    post { always { retry(3) { deleteDir() } } }
                }

                stage('OpenCL GPU tests') {
                    agent {
                        docker {
                            image 'stanorg/ci:gpu-cpp17'
                            label 'v100'
                            args '--gpus 1'
                        }
                    }
                    steps {
                        script {
                            unstash 'MathSetup'
                            sh """
                                echo CXX=${CLANG_CXX} -Werror > make/local
                                echo STAN_OPENCL=true >> make/local
                                echo OPENCL_PLATFORM_ID=${OPENCL_PLATFORM_ID_GPU} >> make/local
                                echo OPENCL_DEVICE_ID=${OPENCL_DEVICE_ID_GPU} >> make/local
                            """
                            runTests("test/unit/math/opencl")
                            runTests("test/unit/multiple_translation_units_test.cpp")
                        }
                    }
                }

                stage('Distribution tests') {
                    agent {
                        docker {
                            image 'stanorg/ci:gpu-cpp17'
                            label 'linux'
                        }
                    }
                    steps {
                        unstash 'MathSetup'
                        sh """
                            echo CXX=${CLANG_CXX} > make/local
                            echo O=0 >> make/local
                            echo N_TESTS=${N_TESTS} >> make/local
                            """
                        script {
                            if (params.withRowVector || isBranch('develop') || isBranch('master')) {
                                sh "echo CXXFLAGS+=-DSTAN_TEST_ROW_VECTORS >> make/local"
                                sh "echo CXXFLAGS+=-DSTAN_PROB_TEST_ALL >> make/local"
                            }
                        }
                        sh "./runTests.py -j${PARALLEL} test/prob > dist.log 2>&1"
                    }
                    post {
                        always {
                            script { zip zipFile: "dist.log.zip", archive: true, glob: 'dist.log' }
                            retry(3) { deleteDir() }
                        }
                        failure {
                            echo "Distribution tests failed. Check out dist.log.zip artifact for test logs."
                        }
                    }
                }

                stage('Expressions test') {
                    agent {
                        docker {
                            image 'stanorg/ci:gpu-cpp17'
                            label 'linux'
                        }
                    }
                    steps {
                        unstash 'MathSetup'
                        script {
                            sh "echo O=0 > make/local"
                            sh "python ./test/code_generator_test.py"
                            sh "python ./test/signature_parser_test.py"
                            sh "python ./test/statement_types_test.py"
                            sh "python ./test/varmat_compatibility_summary_test.py"
                            sh "python ./test/varmat_compatibility_test.py"
                            withEnv(['PATH+TBB=./lib/tbb']) {
                                sh "python ./test/expressions/test_expression_testing_framework.py"
                                try { sh "./runTests.py -j${PARALLEL} test/expressions" }
                                finally { junit 'test/**/*.xml' }
                            }
                            sh "make clean-all"
                            sh "echo STAN_THREADS=true >> make/local"
                            withEnv(['PATH+TBB=./lib/tbb']) {
                                try {
                                    sh "./runTests.py -j${PARALLEL} test/expressions --only-functions reduce_sum map_rect"
				                }
                                finally { junit 'test/**/*.xml' }
                            }
                        }
                    }
                    post { always { deleteDir() } }
                }

                stage('Threading tests') {
                    agent {
                        docker {
                            image 'stanorg/ci:gpu-cpp17'
                            label 'linux'
                        }
                    }
                    steps {
                        script {
                            unstash 'MathSetup'
                            sh "echo CXX=${CLANG_CXX} -Werror > make/local"
                            sh "echo STAN_THREADS=true >> make/local"
                            sh "export STAN_NUM_THREADS=4"
                            if (isBranch('develop') || isBranch('master')) {
                                runTests("test/unit")
                                sh "find . -name *_test.xml | xargs rm"
                            } else {
                                runTests("test/unit -f thread")
                                sh "find . -name *_test.xml | xargs rm"
                                runTests("test/unit -f map_rect")
                                sh "find . -name *_test.xml | xargs rm"
                                runTests("test/unit -f reduce_sum")
                            }
                        }
                    }
                    post { always { retry(3) { deleteDir() } } }
                }

                stage('Windows Headers & Unit') {
                    agent { label 'windows' }
                    when {
                        allOf {
                            anyOf {
                                branch 'develop'
                                branch 'master'
                                expression { params.run_win_tests }
                            }
                            expression {
                                !skipRemainingStages
                            }
                        }
                    }
                    steps {
                        unstash 'MathSetup'
                        runTestsWin("test/unit", true, false)
                    }
                }
            }
        }

        stage('Upstream tests') {
            agent { label 'linux' }
            when {
                allOf {
                    expression {
                        env.BRANCH_NAME ==~ /PR-\d+/
                    }
                    expression {
                        !skipRemainingStages
                    }
                }
            }
            steps {
                build(job: "Stan/Stan/${stan_pr()}",
                        parameters: [string(name: 'math_pr', value: env.BRANCH_NAME),
                                    string(name: 'cmdstan_pr', value: cmdstan_pr())])
            }
        }

        stage('Upload doxygen') {
            agent {
                docker {
                    image 'stanorg/ci:gpu-cpp17'
                    label 'linux'
                }
            }
            when { branch 'develop'}
            steps {
                retry(3) { checkout scm }
                withCredentials([usernamePassword(credentialsId: 'a630aebc-6861-4e69-b497-fd7f496ec46b',
                                                  usernameVariable: 'GIT_USERNAME', passwordVariable: 'GIT_PASSWORD')]) {
                    sh """#!/bin/bash
                        set -x
                        make doxygen
                        git config user.email "mc.stanislaw@gmail.com"
                        git config user.name "Stan Jenkins"
                        git checkout --detach
                        git branch -D gh-pages
                        git push https://${GIT_USERNAME}:${GIT_PASSWORD}@github.com/stan-dev/math.git :gh-pages
                        git checkout --orphan gh-pages
                        git add -f doc
                        git commit --author='Stan BuildBot <mc.stanislaw@gmail.com>' -m "auto generated docs from Jenkins"
                        git subtree push --prefix doc/api/html https://${GIT_USERNAME}:${GIT_PASSWORD}@github.com/stan-dev/math.git gh-pages
                        """
                }
            }
            post { always { deleteDir() } }
        }

    }

    post {
        always {
            node("linux") {
                recordIssues enabledForFailure: false, tool: clang()
            }
        }
        success {
            script {
                utils.updateUpstream(env, 'stan')
                utils.mailBuildResults("SUCCESSFUL")
            }
        }
        unstable { script { utils.mailBuildResults("UNSTABLE", alsoNotify()) } }
        failure { script { utils.mailBuildResults("FAILURE", alsoNotify()) } }
    }
}<|MERGE_RESOLUTION|>--- conflicted
+++ resolved
@@ -243,15 +243,6 @@
         }
 
         stage('Full Unit Tests') {
-<<<<<<< HEAD
-            agent {
-                docker {
-                    image 'stanorg/ci:gpu-cpp17'
-                    label 'linux'
-                }
-            }
-=======
->>>>>>> 158d4467
             when {
                 expression {
                     !skipRemainingStages
@@ -262,7 +253,7 @@
                 stage('Rev/Fwd Unit Tests') {
                     agent {
                         docker {
-                            image 'stanorg/ci:gpu'
+                            image 'stanorg/ci:gpu-cpp17'
                             label 'linux'
                         }
                     }
@@ -284,7 +275,7 @@
                 stage('Mix Unit Tests') {
                     agent {
                         docker {
-                            image 'stanorg/ci:gpu'
+                            image 'stanorg/ci:gpu-cpp17'
                             label 'linux'
                         }
                     }
@@ -305,7 +296,7 @@
                 stage('Prim Unit Tests') {
                     agent {
                         docker {
-                            image 'stanorg/ci:gpu'
+                            image 'stanorg/ci:gpu-cpp17'
                             label 'linux'
                         }
                     }
@@ -320,7 +311,7 @@
                         script {
                             runTests("test/unit/*_test.cpp", false)
                             runTests("test/unit/math/*_test.cpp", false)
-                            runTests("test/unit/math/prim", false)                            
+                            runTests("test/unit/math/prim", false)
                             runTests("test/unit/math/memory", false)
                         }
                     }
