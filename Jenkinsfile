#!/usr/bin/env groovy
@Library('StanUtils')
import org.stan.Utils

def runTests(String testPath) {
    sh "./runTests.py -j${env.PARALLEL} ${testPath} --make-only"
    try { sh "./runTests.py -j${env.PARALLEL} ${testPath}" }
    finally { junit 'test/**/*.xml' }
}

def utils = new org.stan.Utils()

def isBranch(String b) { env.BRANCH_NAME == b }

String alsoNotify() {
    if (isBranch('master') || isBranch('develop')) {
        "stan-buildbot@googlegroups.com"
    } else ""
}
Boolean isPR() { env.CHANGE_URL != null }
String fork() { env.CHANGE_FORK ?: "stan-dev" }
String branchName() { isPR() ? env.CHANGE_BRANCH :env.BRANCH_NAME }
String cmdstan_pr() { params.cmdstan_pr ?: "downstream_tests" }
String stan_pr() { params.stan_pr ?: "downstream_tests" }

pipeline {
    agent none
    parameters {
        string(defaultValue: 'downstream_tests', name: 'cmdstan_pr',
          description: 'PR to test CmdStan upstream against e.g. PR-630')
        string(defaultValue: 'downstream_tests', name: 'stan_pr',
          description: 'PR to test Stan upstream against e.g. PR-630')
        booleanParam(defaultValue: false, description:
        'Run additional distribution tests on RowVectors (takes 5x as long)',
        name: 'withRowVector')
    }
    options {
        skipDefaultCheckout()
        preserveStashes(buildCount: 7)
    }
    stages {
        stage('Kill previous builds') {
            when {
                not { branch 'develop' }
                not { branch 'master' }
            }
            steps {
                script {
                    utils.killOldBuilds()
                }
            }
        }
        stage("Clang-format") {
            agent any
            steps {
                sh "printenv"
                deleteDir()
                retry(3) { checkout scm }
                withCredentials([usernamePassword(credentialsId: 'a630aebc-6861-4e69-b497-fd7f496ec46b',
                    usernameVariable: 'GIT_USERNAME', passwordVariable: 'GIT_PASSWORD')]) {
                    sh """#!/bin/bash
                        set -x
                        git checkout -b ${branchName()}
                        clang-format --version
                        find stan test -name '*.hpp' -o -name '*.cpp' | xargs -n20 -P${env.PARALLEL} clang-format -i
                        if [[ `git diff` != "" ]]; then
                            git config --global user.email "mc.stanislaw@gmail.com"
                            git config --global user.name "Stan Jenkins"
                            git add stan test
                            git commit -m "[Jenkins] auto-formatting by `clang-format --version`"
                            git push https://${GIT_USERNAME}:${GIT_PASSWORD}@github.com/${fork()}/math.git ${branchName()}
                            echo "Exiting build because clang-format found changes."
                            echo "Those changes are now found on stan-dev/math under branch ${branchName()}"
                            echo "Please 'git pull' before continuing to develop."
                            exit 1
                        fi"""
                }
            }
            post {
                always { deleteDir() }
                failure {
                    script {
                        emailext (
                            subject: "[StanJenkins] Autoformattted: Job '${env.JOB_NAME} [${env.BUILD_NUMBER}]'",
                            body: "Job '${env.JOB_NAME} [${env.BUILD_NUMBER}]' " +
                                "has been autoformatted and the changes committed " +
                                "to your branch, if permissions allowed." +
                                "Please pull these changes before continuing." +
                                "\n\n" +
                                "See https://github.com/stan-dev/stan/wiki/Coding-Style-and-Idioms" +
                                " for setting up the autoformatter locally.\n"+
                            "(Check console output at ${env.BUILD_URL})",
                            recipientProviders: [[$class: 'RequesterRecipientProvider']],
                            to: "${env.CHANGE_AUTHOR_EMAIL}"
                        )
                    }
                }
            }
        }
        stage('Linting & Doc checks') {
            agent any
            steps {
                script {
                    deleteDir()
                    retry(3) { checkout scm }
                    sh "git clean -xffd"
                    stash 'MathSetup'
                    sh "echo CXX=${env.CXX} -Werror > make/local"
                    sh "echo BOOST_PARALLEL_JOBS=${env.PARALLEL} >> make/local"
                    parallel(
                        CppLint: { sh "make cpplint" },
                        Dependencies: { sh 'make test-math-dependencies' } ,
                        Documentation: { sh 'make doxygen' },
                    )
                }
            }
            post {
                always {
                    warnings consoleParsers: [[parserName: 'CppLint']], canRunOnFailed: true
                    warnings consoleParsers: [[parserName: 'math-dependencies']], canRunOnFailed: true
                    deleteDir()
                }
            }
        }
        stage('Headers check') {
            agent any
            steps {
                deleteDir()
                unstash 'MathSetup'
                sh "echo CXX=${env.CXX} -Werror > make/local"
                sh "make -j${env.PARALLEL} test-headers"
            }
            post { always { deleteDir() } }
        }
<<<<<<< HEAD
        stage('Linux Unit with MPI') {
            agent { label 'linux' }
            steps {
                deleteDir()
                unstash 'MathSetup'
                sh "echo CXX=${MPICXX} >> make/local"
                sh "echo STAN_MPI=true >> make/local"
                runTests("test/unit")
=======
        stage('Always-run tests part 1') {
            parallel {
                stage('Linux Unit with MPI') {
                    agent { label 'linux' }
                    steps {
                        deleteDir()
                        unstash 'MathSetup'
                        sh "echo CC=${MPICXX} >> make/local"
                        sh "echo STAN_MPI=true >> make/local"
                        runTests("test/unit")
                    }
                    post { always { retry(3) { deleteDir() } } }
                }
                stage('GPU Tests') {
                    agent { label "gpu" }
                    steps {
                        deleteDir()
                        unstash 'MathSetup'
                        sh "echo CC=${env.CXX} -Werror > make/local"
                        sh "echo STAN_OPENCL=true>> make/local"
                        sh "echo OPENCL_PLATFORM_ID=0>> make/local"
                        sh "echo OPENCL_DEVICE_ID=1>> make/local"
                        runTests("test/unit/math/gpu")
                    }
                    post { always { retry(3) { deleteDir() } } }
                }
>>>>>>> 1ebcd9c2
            }
        }
        stage('Always-run tests part 2') {
            parallel {
                stage('Distribution tests') {
                    agent { label "distribution-tests" }
                    steps {
                        deleteDir()
                        unstash 'MathSetup'
                        sh """
                            echo CXX=${env.CXX} > make/local
                            echo O=0 >> make/local
                            echo N_TESTS=${env.N_TESTS} >> make/local
                            """
                        script {
                            if (params.withRowVector || isBranch('develop') || isBranch('master')) {
                                sh "echo CXXFLAGS+=-DSTAN_TEST_ROW_VECTORS >> make/local"
                            }
                        }
                        sh "./runTests.py -j${env.PARALLEL} test/prob > dist.log 2>&1"
                    }
                    post {
                        always {
                            script { zip zipFile: "dist.log.zip", archive: true, glob: 'dist.log' }
                            retry(3) { deleteDir() }
                        }
                        failure {
                            echo "Distribution tests failed. Check out dist.log.zip artifact for test logs."
                            }
                    }
                }
                stage('Threading tests') {
                    agent any
                    steps {
                        deleteDir()
                        unstash 'MathSetup'
<<<<<<< HEAD
                        sh "echo CXX=${env.CXX} -Werror > make/local"
                        sh "echo CPPFLAGS=-DSTAN_THREADS >> make/local"
                        runTests("test/unit")
=======
                        sh "echo CC=${env.CXX} -Werror > make/local"
                        sh "echo CXXFLAGS+=-DSTAN_THREADS >> make/local"
                        runTests("test/unit -f thread")
>>>>>>> 1ebcd9c2
                    }
                    post { always { retry(3) { deleteDir() } } }
                }
            }
        }
        stage('Additional merge tests') {
            when { anyOf { branch 'develop'; branch 'master' } }
            parallel {
                stage('Unit with GPU') {
                    agent { label "gelman-group-mac" }
                    steps {
                        deleteDir()
                        unstash 'MathSetup'
                        sh "echo CXX=${env.CXX} -Werror > make/local"
                        sh "echo STAN_OPENCL=true>> make/local"
                        sh "echo OPENCL_PLATFORM_ID=0>> make/local"
                        sh "echo OPENCL_DEVICE_ID=1>> make/local"
                        runTests("test/unit")
                    }
                    post { always { retry(3) { deleteDir() } } }
                }
                stage('Linux Unit with Threading') {
                    agent { label 'linux' }
                    steps {
                        deleteDir()
                        unstash 'MathSetup'
                        sh "echo CXX=${GCC} >> make/local"
                        sh "echo CPPFLAGS=-DSTAN_THREADS >> make/local"
                        runTests("test/unit")
                    }
                    post { always { retry(3) { deleteDir() } } }
                }
                stage('Mac Unit with Threading') {
                    agent  { label 'osx' }
                    steps {
                        deleteDir()
                        unstash 'MathSetup'
                        sh "echo CC=${env.CXX} -Werror > make/local"
                        sh "echo CXXFLAGS+=-DSTAN_THREADS >> make/local"
                        runTests("test/unit")
                    }
                    post { always { retry(3) { deleteDir() } } }
                }
            }
        }
        stage('Upstream tests') {
            when { expression { env.BRANCH_NAME ==~ /PR-\d+/ } }
            steps {
                build(job: "Stan/${stan_pr()}",
                        parameters: [string(name: 'math_pr', value: env.BRANCH_NAME),
                                    string(name: 'cmdstan_pr', value: cmdstan_pr())])
            }
        }
        stage('Upload doxygen') {
            agent any
            when { branch 'master'}
            steps {
                deleteDir()
                retry(3) { checkout scm }
                withCredentials([usernamePassword(credentialsId: 'a630aebc-6861-4e69-b497-fd7f496ec46b',
                                                  usernameVariable: 'GIT_USERNAME', passwordVariable: 'GIT_PASSWORD')]) {
                    sh """#!/bin/bash
                        set -x
                        make doxygen
                        git config --global user.email "mc.stanislaw@gmail.com"
                        git config --global user.name "Stan Jenkins"
                        git checkout --detach
                        git branch -D gh-pages
                        git push https://${GIT_USERNAME}:${GIT_PASSWORD}@github.com/stan-dev/math.git :gh-pages
                        git checkout --orphan gh-pages
                        git add -f doc
                        git commit -m "auto generated docs from Jenkins"
                        git subtree push --prefix doc/api/html https://${GIT_USERNAME}:${GIT_PASSWORD}@github.com/stan-dev/math.git gh-pages
                        """
                }
            }
            post { always { deleteDir() } }
        }
    }
    post {
        always {
            node("osx || linux") {
                warnings canRunOnFailed: true, consoleParsers: [[parserName: 'Clang (LLVM based)']]
            }
        }
        success {
            script {
                utils.updateUpstream(env, 'stan')
                utils.mailBuildResults("SUCCESSFUL")
            }
        }
        unstable { script { utils.mailBuildResults("UNSTABLE", alsoNotify()) } }
        failure { script { utils.mailBuildResults("FAILURE", alsoNotify()) } }
    }
}<|MERGE_RESOLUTION|>--- conflicted
+++ resolved
@@ -132,16 +132,6 @@
             }
             post { always { deleteDir() } }
         }
-<<<<<<< HEAD
-        stage('Linux Unit with MPI') {
-            agent { label 'linux' }
-            steps {
-                deleteDir()
-                unstash 'MathSetup'
-                sh "echo CXX=${MPICXX} >> make/local"
-                sh "echo STAN_MPI=true >> make/local"
-                runTests("test/unit")
-=======
         stage('Always-run tests part 1') {
             parallel {
                 stage('Linux Unit with MPI') {
@@ -149,7 +139,7 @@
                     steps {
                         deleteDir()
                         unstash 'MathSetup'
-                        sh "echo CC=${MPICXX} >> make/local"
+                        sh "echo CXX=${MPICXX} >> make/local"
                         sh "echo STAN_MPI=true >> make/local"
                         runTests("test/unit")
                     }
@@ -160,7 +150,7 @@
                     steps {
                         deleteDir()
                         unstash 'MathSetup'
-                        sh "echo CC=${env.CXX} -Werror > make/local"
+                        sh "echo CXX=${env.CXX} -Werror > make/local"
                         sh "echo STAN_OPENCL=true>> make/local"
                         sh "echo OPENCL_PLATFORM_ID=0>> make/local"
                         sh "echo OPENCL_DEVICE_ID=1>> make/local"
@@ -168,7 +158,6 @@
                     }
                     post { always { retry(3) { deleteDir() } } }
                 }
->>>>>>> 1ebcd9c2
             }
         }
         stage('Always-run tests part 2') {
@@ -205,15 +194,9 @@
                     steps {
                         deleteDir()
                         unstash 'MathSetup'
-<<<<<<< HEAD
                         sh "echo CXX=${env.CXX} -Werror > make/local"
-                        sh "echo CPPFLAGS=-DSTAN_THREADS >> make/local"
-                        runTests("test/unit")
-=======
-                        sh "echo CC=${env.CXX} -Werror > make/local"
-                        sh "echo CXXFLAGS+=-DSTAN_THREADS >> make/local"
+                        sh "echo CPPFLAGS+=-DSTAN_THREADS >> make/local"
                         runTests("test/unit -f thread")
->>>>>>> 1ebcd9c2
                     }
                     post { always { retry(3) { deleteDir() } } }
                 }
