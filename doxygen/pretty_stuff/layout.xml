<doxygenlayout version="1.0">
<navindex>
  <tab type="user" url="index.html" title="Overview" />
  <tab type="usergroup" visible="yes" title="Contributor Guides" url="@ref contributing" intro="">
<<<<<<< HEAD
      <tab type="usergroup" visible="yes" title="Adding New Functions" url="@ref getting_started" intro=""/>
      <tab type="usergroup" visible="yes" title="Adding New Distributions" url="@ref new_distribution" intro=""/>
      <tab type="usergroup" visible="yes" title="Using requires for general overloads" url="@ref require_meta_doc" intro=""/>
      <tab type="usergroup" visible="yes" title="Common Pitfalls" url="@ref common_pitfalls" intro=""/>
      <tab type="usergroup" visible="yes" title="Developer Guide" url="@ref developer_guide" intro=""/>
=======
      <tab type="usergroup" visible="yes" title="Developer Guide" url="@ref developer_guide" intro=""/>
      <tab type="usergroup" visible="yes" title="Adding New Functions" url="@ref getting_started" intro=""/>
      <tab type="usergroup" visible="yes" title="Adding New Distributions" url="@ref new_distribution" intro=""/>
      <tab type="usergroup" visible="yes" title="Common Pitfalls" url="@ref common_pitfalls" intro=""/>
      <tab type="usergroup" visible="yes" title="Using requires for general overloads" url="@ref require_meta_doc" intro=""/>
>>>>>>> 3cbf8e1d
      <tab type="usergroup" visible="yes" title="Reverse Mode Types" url="@ref reverse_mode_types" intro=""/>
      <tab type="usergroup" visible="yes" title="Testing Automatic Differentiation Functions" url="@ref autodiff_test_guide" intro=""/>
      <tab type="usergroup" visible="yes" title="Testing New Distributions" url="@ref dist_tests" intro=""/>
      <tab type="usergroup" visible="yes" title="Add New Functions With Known Gradients" url="@ref new_grad" intro=""/>
      <tab type="usergroup" visible="yes" title="Adding New OpenCL Functions" url="@ref opencl_guide" intro=""/>
      <tab type="usergroup" visible="yes" title="Windows Development Tips" url="@ref windows_tips" intro=""/>
  </tab>
  <tab type="modules" visible="yes" title="Internal Docs" intro=""/>
  <tab type="usergroup" visible="yes" title="Parallelism" intro="">
    <tab type="usergroup" visible="yes" title="Threading" url="@ref tbb_threading" intro=""/>
    <tab type="usergroup" visible="yes" title="OpenCL for GPU Computing" url="@ref opencl_support" intro=""/>
    <tab type="usergroup" visible="yes" title="MPI Support" url="@ref mpi" intro=""/>
  </tab>
  <tab type="usergroup" visible="yes" title="(External Link) Stan Language Docs" url="https://mc-stan.org/users/documentation/" intro=""/>
  <tab type="usergroup" visible="yes" title="(External Link) Stan Discourse" url="https://discourse.mc-stan.org/" intro=""/>
  <tab type="mainpage" visible="yes" title=""/>
  <tab type="classlist" visible="yes" title="" intro=""/>
<!--     <tab type="classmembers" visible="yes" title="" intro=""/> -->
</navindex>

<group>
  <briefdescription visible="no"/>
  <detaileddescription title=""/>
  <groupgraph visible="yes"/>
  <memberdecl>
    <nestedgroups visible="yes" title=""/>
    <dirs visible="yes" title=""/>
    <files visible="yes" title=""/>
    <namespaces visible="yes" title=""/>
    <classes visible="yes" title=""/>
    <defines title=""/>
    <typedefs title=""/>
    <enums title=""/>
    <enumvalues title=""/>
    <functions title=""/>
    <variables title=""/>
    <signals title=""/>
    <publicslots title=""/>
    <protectedslots title=""/>
    <privateslots title=""/>
    <events title=""/>
    <properties title=""/>
    <friends title=""/>
    <membergroups visible="yes"/>
  </memberdecl>
  <memberdef>
    <pagedocs/>
    <inlineclasses title=""/>
    <defines title=""/>
    <typedefs title=""/>
    <enums title=""/>
    <enumvalues title=""/>
    <functions title=""/>
    <variables title=""/>
    <signals title=""/>
    <publicslots title=""/>
    <protectedslots title=""/>
    <privateslots title=""/>
    <events title=""/>
    <properties title=""/>
    <friends title=""/>
  </memberdef>
  <authorsection visible="yes"/>
</group>

  <!-- Layout definition for a class page -->
  <class>
    <briefdescription visible="no"/>
    <detaileddescription title=""/>
    <includes visible="yes"/>
    <inheritancegraph visible="yes"/>
    <collaborationgraph visible="yes"/>
    <memberdecl>
      <nestedclasses visible="yes" title=""/>
      <publictypes title=""/>
      <services title=""/>
      <interfaces title=""/>
      <publicslots title=""/>
      <signals title=""/>
      <publicmethods title=""/>
      <publicstaticmethods title=""/>
      <publicattributes title=""/>
      <publicstaticattributes title=""/>
      <protectedtypes title=""/>
      <protectedslots title=""/>
      <protectedmethods title=""/>
      <protectedstaticmethods title=""/>
      <protectedattributes title=""/>
      <protectedstaticattributes title=""/>
      <packagetypes title=""/>
      <packagemethods title=""/>
      <packagestaticmethods title=""/>
      <packageattributes title=""/>
      <packagestaticattributes title=""/>
      <properties title=""/>
      <events title=""/>
      <privatetypes title=""/>
      <privateslots title=""/>
      <privatemethods title=""/>
      <privatestaticmethods title=""/>
      <privateattributes title=""/>
      <privatestaticattributes title=""/>
      <friends title=""/>
      <related title="" subtitle=""/>
      <membergroups visible="yes"/>
    </memberdecl>
    <memberdef>
      <inlineclasses title=""/>
      <typedefs title=""/>
      <enums title=""/>
      <services title=""/>
      <interfaces title=""/>
      <constructors title=""/>
      <functions title=""/>
      <related title=""/>
      <variables title=""/>
      <properties title=""/>
      <events title=""/>
    </memberdef>
    <allmemberslink visible="yes"/>
    <usedfiles visible="yes"/>
    <authorsection visible="yes"/>
  </class>

  <!-- Layout definition for a namespace page -->
  <namespace>
    <briefdescription visible="no"/>
    <detaileddescription title=""/>
    <memberdecl>
      <nestednamespaces visible="yes" title=""/>
      <constantgroups visible="yes" title=""/>
      <classes visible="yes" title=""/>
      <typedefs title=""/>
      <enums title=""/>
      <functions title=""/>
      <variables title=""/>
      <membergroups visible="yes"/>
    </memberdecl>
    <memberdef>
      <inlineclasses title=""/>
      <typedefs title=""/>
      <enums title=""/>
      <functions title=""/>
      <variables title=""/>
    </memberdef>
    <authorsection visible="yes"/>
  </namespace>

  <!-- Layout definition for a file page -->
  <file>
    <briefdescription visible="no"/>
    <detaileddescription title=""/>
    <includes visible="yes"/>
    <includegraph visible="yes"/>
    <includedbygraph visible="yes"/>
    <sourcelink visible="yes"/>
    <memberdecl>
      <classes visible="yes" title=""/>
      <namespaces visible="yes" title=""/>
      <constantgroups visible="yes" title=""/>
      <defines title=""/>
      <typedefs title=""/>
      <enums title=""/>
      <functions title=""/>
      <variables title=""/>
      <membergroups visible="yes"/>
    </memberdecl>
    <memberdef>
      <inlineclasses title=""/>
      <defines title=""/>
      <typedefs title=""/>
      <enums title=""/>
      <functions title=""/>
      <variables title=""/>
    </memberdef>
    <authorsection/>
  </file>

  <!-- Layout definition for a group page -->
  <group>
    <briefdescription visible="no"/>
    <detaileddescription title=""/>
    <groupgraph visible="yes"/>
    <memberdecl>
      <nestedgroups visible="yes" title=""/>
      <dirs visible="yes" title=""/>
      <files visible="yes" title=""/>
      <namespaces visible="yes" title=""/>
      <classes visible="yes" title=""/>
      <defines title=""/>
      <typedefs title=""/>
      <enums title=""/>
      <enumvalues title=""/>
      <functions title=""/>
      <variables title=""/>
      <signals title=""/>
      <publicslots title=""/>
      <protectedslots title=""/>
      <privateslots title=""/>
      <events title=""/>
      <properties title=""/>
      <friends title=""/>
      <membergroups visible="yes"/>
    </memberdecl>
    <memberdef>
      <pagedocs/>
      <inlineclasses title=""/>
      <defines title=""/>
      <typedefs title=""/>
      <enums title=""/>
      <enumvalues title=""/>
      <functions title=""/>
      <variables title=""/>
      <signals title=""/>
      <publicslots title=""/>
      <protectedslots title=""/>
      <privateslots title=""/>
      <events title=""/>
      <properties title=""/>
      <friends title=""/>
    </memberdef>
    <authorsection visible="yes"/>
  </group>

  <!-- Layout definition for a directory page -->
  <directory>
    <briefdescription visible="no"/>
    <detaileddescription title=""/>
    <directorygraph visible="yes"/>
    <memberdecl>
      <dirs visible="yes"/>
      <files visible="yes"/>
    </memberdecl>
  </directory>
</doxygenlayout><|MERGE_RESOLUTION|>--- conflicted
+++ resolved
@@ -2,19 +2,11 @@
 <navindex>
   <tab type="user" url="index.html" title="Overview" />
   <tab type="usergroup" visible="yes" title="Contributor Guides" url="@ref contributing" intro="">
-<<<<<<< HEAD
-      <tab type="usergroup" visible="yes" title="Adding New Functions" url="@ref getting_started" intro=""/>
-      <tab type="usergroup" visible="yes" title="Adding New Distributions" url="@ref new_distribution" intro=""/>
-      <tab type="usergroup" visible="yes" title="Using requires for general overloads" url="@ref require_meta_doc" intro=""/>
-      <tab type="usergroup" visible="yes" title="Common Pitfalls" url="@ref common_pitfalls" intro=""/>
-      <tab type="usergroup" visible="yes" title="Developer Guide" url="@ref developer_guide" intro=""/>
-=======
       <tab type="usergroup" visible="yes" title="Developer Guide" url="@ref developer_guide" intro=""/>
       <tab type="usergroup" visible="yes" title="Adding New Functions" url="@ref getting_started" intro=""/>
       <tab type="usergroup" visible="yes" title="Adding New Distributions" url="@ref new_distribution" intro=""/>
       <tab type="usergroup" visible="yes" title="Common Pitfalls" url="@ref common_pitfalls" intro=""/>
       <tab type="usergroup" visible="yes" title="Using requires for general overloads" url="@ref require_meta_doc" intro=""/>
->>>>>>> 3cbf8e1d
       <tab type="usergroup" visible="yes" title="Reverse Mode Types" url="@ref reverse_mode_types" intro=""/>
       <tab type="usergroup" visible="yes" title="Testing Automatic Differentiation Functions" url="@ref autodiff_test_guide" intro=""/>
       <tab type="usergroup" visible="yes" title="Testing New Distributions" url="@ref dist_tests" intro=""/>
