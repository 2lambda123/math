--- conflicted
+++ resolved
@@ -94,12 +94,8 @@
 
 # Code Review Guidelines {#code-review-guidelines}
 
-<<<<<<< HEAD
-# Code Review Guidelines {#code-review-guidelines}
-=======
 (These are also listed on the
 [wiki](https://github.com/stan-dev/stan/wiki/Developer-process-overview#code-review-guidelines))
->>>>>>> 3cbf8e1d
 
 All pull requests must have these things:
 
