#ifndef STAN_MATH_PRIM_SCAL_PROB_STUDENT_T_RNG_HPP
#define STAN_MATH_PRIM_SCAL_PROB_STUDENT_T_RNG_HPP

#include <stan/math/prim/scal/err/check_consistent_sizes.hpp>
#include <stan/math/prim/scal/err/check_finite.hpp>
#include <stan/math/prim/scal/err/check_positive_finite.hpp>
#include <stan/math/prim/scal/meta/max_size.hpp>
#include <stan/math/prim/scal/meta/scalar_seq_view.hpp>
#include <stan/math/prim/scal/meta/VectorBuilder.hpp>
<<<<<<< HEAD
#include <boost/random/student_t_distribution.hpp>
#include <boost/random/variate_generator.hpp>
#include <string>
=======
>>>>>>> 31ff6e04

namespace stan {
  namespace math {
    /**
     * Return a pseudorandom student-t variate for the given degrees of freedom,
     * location, and scale using the specified random number generator.
     *
     * nu, mu, and sigma can each be a scalar, a std::vector, an
     * Eigen::Vector, or an Eigen::RowVector. Any non-scalar inputs must be the
     * same length.
     *
     * @tparam T_deg Type of degrees of freedom parameter
     * @tparam T_loc Type of location parameter
     * @tparam T_scale Type of scale parameter
     * @tparam RNG type of random number generator
     * @param nu (Sequence of) degrees of freedom parameter(s)
     * @param mu (Sequence of) location parameter(s)
     * @param sigma (Sequence of) scale parameter(s)
     * @param rng random number generator
     * @return Student-t random variate
     * @throw std::domain_error if nu is nonpositive, mu is infinite, or sigma
     * is nonpositive
     * @throw std::invalid_argument if non-scalars arguments are of different
     * lengths
     */
    template <typename T_deg, typename T_loc, typename T_scale, class RNG>
    inline  typename VectorBuilder<true, double, T_deg, T_loc, T_scale>::type
    student_t_rng(const T_deg& nu, const T_loc& mu, const T_scale& sigma,
                  RNG& rng) {
      using boost::variate_generator;
      using boost::random::student_t_distribution;
<<<<<<< HEAD
      static const std::string function = "student_t_rng";
=======

      static const char* function = "student_t_rng";
>>>>>>> 31ff6e04

      scalar_seq_view<T_deg> nu_vec(nu);
      scalar_seq_view<T_loc> mu_vec(mu);
      scalar_seq_view<T_scale> sigma_vec(sigma);
      size_t N = max_size(nu, mu, sigma);
      VectorBuilder<true, double, T_deg, T_loc, T_scale> output(N);

      check_positive_finite(function, "Degrees of freedom parameter", nu);
      check_finite(function, "Location parameter", mu);
      check_positive_finite(function, "Scale parameter", sigma);
      check_consistent_sizes(function, "Degrees of freedom parameter", nu,
                             "Location parameter", mu,
                             "Scale Parameter", sigma);

      for (size_t n = 0; n < N; ++n) {
        variate_generator<RNG&, student_t_distribution<> >
          rng_unit_student_t(rng, student_t_distribution<>(nu_vec[n]));
        output[n] = mu_vec[n] + sigma_vec[n] * rng_unit_student_t();
      }

      return output.data();
    }

  }
}
#endif<|MERGE_RESOLUTION|>--- conflicted
+++ resolved
@@ -7,12 +7,8 @@
 #include <stan/math/prim/scal/meta/max_size.hpp>
 #include <stan/math/prim/scal/meta/scalar_seq_view.hpp>
 #include <stan/math/prim/scal/meta/VectorBuilder.hpp>
-<<<<<<< HEAD
 #include <boost/random/student_t_distribution.hpp>
 #include <boost/random/variate_generator.hpp>
-#include <string>
-=======
->>>>>>> 31ff6e04
 
 namespace stan {
   namespace math {
@@ -44,12 +40,7 @@
                   RNG& rng) {
       using boost::variate_generator;
       using boost::random::student_t_distribution;
-<<<<<<< HEAD
-      static const std::string function = "student_t_rng";
-=======
-
       static const char* function = "student_t_rng";
->>>>>>> 31ff6e04
 
       scalar_seq_view<T_deg> nu_vec(nu);
       scalar_seq_view<T_loc> mu_vec(mu);
