--- conflicted
+++ resolved
@@ -152,15 +152,12 @@
         return 0;
       }
 
-<<<<<<< HEAD
-=======
       for (size_t i = 0; i < N; i++)
         if (y_vec[i] < tau_vec[i]) {
           lp = negative_infinity();
           return lp;
         }
 
->>>>>>> e91a2184
       for (size_t i = 0; i < N; i++) {
         typename scalar_type<T_beta>::type one_minus_beta
           = 1.0 - beta_vec[i];
