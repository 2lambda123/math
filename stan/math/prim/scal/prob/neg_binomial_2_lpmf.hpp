#ifndef STAN_MATH_PRIM_SCAL_PROB_NEG_BINOMIAL_2_LPMF_HPP
#define STAN_MATH_PRIM_SCAL_PROB_NEG_BINOMIAL_2_LPMF_HPP

#include <stan/math/prim/meta.hpp>
#include <stan/math/prim/scal/err/check_consistent_sizes.hpp>
#include <stan/math/prim/scal/err/check_positive_finite.hpp>
#include <stan/math/prim/scal/err/check_nonnegative.hpp>
#include <stan/math/prim/scal/fun/size_zero.hpp>
#include <stan/math/prim/scal/fun/multiply_log.hpp>
#include <stan/math/prim/scal/fun/digamma.hpp>
#include <stan/math/prim/scal/fun/square.hpp>
#include <stan/math/prim/scal/fun/lgamma.hpp>
#include <stan/math/prim/scal/fun/binomial_coefficient_log.hpp>
#include <stan/math/prim/scal/fun/value_of.hpp>
#include <stan/math/prim/scal/prob/poisson_lpmf.hpp>
#include <cmath>

namespace stan {
namespace math {

namespace internal {
// Exposing to let me us this in tests
// The current tests fail when the cutoff is 1e8 and pass with 1e9,
// setting 1e10 to be safe
constexpr double neg_binomial_2_phi_cutoff = 1e10;
}  // namespace internal

// NegBinomial(n|mu, phi)  [mu >= 0; phi > 0;  n >= 0]
template <bool propto, typename T_n, typename T_location, typename T_precision>
return_type_t<T_location, T_precision> neg_binomial_2_lpmf(
    const T_n& n, const T_location& mu, const T_precision& phi) {
  using T_partials_return = partials_return_t<T_n, T_location, T_precision>;

  static const char* function = "neg_binomial_2_lpmf";

  if (size_zero(n, mu, phi)) {
    return 0.0;
  }

  T_partials_return logp(0.0);
  check_nonnegative(function, "Failures variable", n);
  check_positive_finite(function, "Location parameter", mu);
  check_positive_finite(function, "Precision parameter", phi);
  check_consistent_sizes(function, "Failures variable", n, "Location parameter",
                         mu, "Precision parameter", phi);

  if (!include_summand<propto, T_location, T_precision>::value) {
    return 0.0;
  }

  using std::log;

  scalar_seq_view<T_n> n_vec(n);
  scalar_seq_view<T_location> mu_vec(mu);
  scalar_seq_view<T_precision> phi_vec(phi);
  size_t size = max_size(n, mu, phi);

  operands_and_partials<T_location, T_precision> ops_partials(mu, phi);

  size_t len_ep = max_size(mu, phi);
  size_t len_np = max_size(n, phi);

  VectorBuilder<true, T_partials_return, T_location> mu__(length(mu));
  for (size_t i = 0, size = length(mu); i < size; ++i) {
    mu__[i] = value_of(mu_vec[i]);
  }

  VectorBuilder<true, T_partials_return, T_precision> phi__(length(phi));
  for (size_t i = 0, size = length(phi); i < size; ++i) {
    phi__[i] = value_of(phi_vec[i]);
  }

  VectorBuilder<true, T_partials_return, T_precision> log_phi(length(phi));
  for (size_t i = 0, size = length(phi); i < size; ++i) {
    log_phi[i] = log(phi__[i]);
  }

  VectorBuilder<true, T_partials_return, T_location, T_precision>
      log_mu_plus_phi(len_ep);
  for (size_t i = 0; i < len_ep; ++i) {
    log_mu_plus_phi[i] = log(mu__[i] + phi__[i]);
  }

  VectorBuilder<true, T_partials_return, T_n, T_precision> n_plus_phi(len_np);
  for (size_t i = 0; i < len_np; ++i) {
    n_plus_phi[i] = n_vec[i] + phi__[i];
  }

  for (size_t i = 0; i < size; i++) {
<<<<<<< HEAD
    if (phi__[i] > internal::neg_binomial_2_phi_cutoff) {
      // Phi is large, deferring to Poisson.
      // Copying the code here as just calling
      // poisson_lpmf does not preserve propto logic correctly
      if (include_summand<propto>::value) {
        logp -= lgamma(n_vec[i] + 1.0);
      }
      if (include_summand<propto, T_location>::value) {
        logp += multiply_log(n_vec[i], mu__[i]) - mu__[i];
      }

      if (!is_constant_all<T_location>::value) {
        // This is the Taylor series of the full derivative for phi -> Inf
        // Obtained in Mathematica via
        // Series[n/mu - (n + phi)/(mu+phi),{phi,Infinity, 1}]
        // Currently ignoring the term (mu__[i] - n_vec[i]) / phi__[i]
        ops_partials.edge1_.partials_[i] += n_vec[i] / mu__[i] - 1;
      }

      // The derivative wrt. phi = 0 + O(1/neg_binomial_2_phi_cutoff^2),
      // But the quadratic term is big enough to warrant inclusion here
      // (can be around 1e-6 at cutoff).
      // Expansion obtained in Mathematica via
      // Series[1 - (n + phi) / (mu + phi) + Log[phi] - Log[mu + phi] -
      //  PolyGamma[phi] + PolyGamma[n + phi],{phi,Infinity, 2}]
      if (!is_constant_all<T_precision>::value) {
        ops_partials.edge2_.partials_[i]
            += (mu__[i] * (-mu__[i] + 2 * n_vec[i]) + n_vec[i] * (1 - n_vec[i]))
               / (2 * square(phi__[i]));
      }

    } else {
      if (include_summand<propto, T_precision>::value) {
        logp += binomial_coefficient_log(n_plus_phi[i] - 1, n_vec[i]);
      }
      if (include_summand<propto, T_location, T_precision>::value) {
        logp += phi__[i] * (log_phi[i] - log_mu_plus_phi[i])
                - (n_vec[i]) * log_mu_plus_phi[i];
      }
      if (include_summand<propto, T_location>::value) {
        logp += multiply_log(n_vec[i], mu__[i]);
      }

      if (!is_constant_all<T_location>::value) {
        ops_partials.edge1_.partials_[i]
            += n_vec[i] / mu__[i]
               - (n_vec[i] + phi__[i]) / (mu__[i] + phi__[i]);
      }
      if (!is_constant_all<T_precision>::value) {
        ops_partials.edge2_.partials_[i]
            += 1.0 - n_plus_phi[i] / (mu__[i] + phi__[i]) + log_phi[i]
               - log_mu_plus_phi[i] - digamma(phi__[i])
               + digamma(n_plus_phi[i]);
      }
=======
    if (include_summand<propto>::value) {
      logp -= lgamma(n_vec[i] + 1.0);
    }
    if (include_summand<propto, T_precision>::value) {
      logp += multiply_log(phi__[i], phi__[i]) - lgamma(phi__[i]);
    }
    if (include_summand<propto, T_location>::value) {
      logp += multiply_log(n_vec[i], mu__[i]);
    }
    if (include_summand<propto, T_precision>::value) {
      logp += lgamma(n_plus_phi[i]);
    }
    logp -= (n_plus_phi[i]) * log_mu_plus_phi[i];

    // if phi is large we probably overflow, defer to Poisson:
    if (phi__[i] > 1e5) {
      logp = poisson_lpmf(n_vec[i], mu__[i]);
    }

    if (!is_constant_all<T_location>::value) {
      ops_partials.edge1_.partials_[i]
          += n_vec[i] / mu__[i] - (n_vec[i] + phi__[i]) / (mu__[i] + phi__[i]);
    }
    if (!is_constant_all<T_precision>::value) {
      ops_partials.edge2_.partials_[i]
          += 1.0 - n_plus_phi[i] / (mu__[i] + phi__[i]) + log_phi[i]
             - log_mu_plus_phi[i] - digamma(phi__[i]) + digamma(n_plus_phi[i]);
>>>>>>> fa9f0c99
    }
  }
  return ops_partials.build(logp);
}

template <typename T_n, typename T_location, typename T_precision>
inline return_type_t<T_location, T_precision> neg_binomial_2_lpmf(
    const T_n& n, const T_location& mu, const T_precision& phi) {
  return neg_binomial_2_lpmf<false>(n, mu, phi);
}

}  // namespace math
}  // namespace stan
#endif<|MERGE_RESOLUTION|>--- conflicted
+++ resolved
@@ -87,7 +87,6 @@
   }
 
   for (size_t i = 0; i < size; i++) {
-<<<<<<< HEAD
     if (phi__[i] > internal::neg_binomial_2_phi_cutoff) {
       // Phi is large, deferring to Poisson.
       // Copying the code here as just calling
@@ -123,10 +122,10 @@
       if (include_summand<propto, T_precision>::value) {
         logp += binomial_coefficient_log(n_plus_phi[i] - 1, n_vec[i]);
       }
-      if (include_summand<propto, T_location, T_precision>::value) {
-        logp += phi__[i] * (log_phi[i] - log_mu_plus_phi[i])
+
+      logp += phi__[i] * (log_phi[i] - log_mu_plus_phi[i])
                 - (n_vec[i]) * log_mu_plus_phi[i];
-      }
+
       if (include_summand<propto, T_location>::value) {
         logp += multiply_log(n_vec[i], mu__[i]);
       }
@@ -142,35 +141,6 @@
                - log_mu_plus_phi[i] - digamma(phi__[i])
                + digamma(n_plus_phi[i]);
       }
-=======
-    if (include_summand<propto>::value) {
-      logp -= lgamma(n_vec[i] + 1.0);
-    }
-    if (include_summand<propto, T_precision>::value) {
-      logp += multiply_log(phi__[i], phi__[i]) - lgamma(phi__[i]);
-    }
-    if (include_summand<propto, T_location>::value) {
-      logp += multiply_log(n_vec[i], mu__[i]);
-    }
-    if (include_summand<propto, T_precision>::value) {
-      logp += lgamma(n_plus_phi[i]);
-    }
-    logp -= (n_plus_phi[i]) * log_mu_plus_phi[i];
-
-    // if phi is large we probably overflow, defer to Poisson:
-    if (phi__[i] > 1e5) {
-      logp = poisson_lpmf(n_vec[i], mu__[i]);
-    }
-
-    if (!is_constant_all<T_location>::value) {
-      ops_partials.edge1_.partials_[i]
-          += n_vec[i] / mu__[i] - (n_vec[i] + phi__[i]) / (mu__[i] + phi__[i]);
-    }
-    if (!is_constant_all<T_precision>::value) {
-      ops_partials.edge2_.partials_[i]
-          += 1.0 - n_plus_phi[i] / (mu__[i] + phi__[i]) + log_phi[i]
-             - log_mu_plus_phi[i] - digamma(phi__[i]) + digamma(n_plus_phi[i]);
->>>>>>> fa9f0c99
     }
   }
   return ops_partials.build(logp);
