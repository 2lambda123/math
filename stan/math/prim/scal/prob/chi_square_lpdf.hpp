#ifndef STAN_MATH_PRIM_SCAL_PROB_CHI_SQUARE_LPDF_HPP
#define STAN_MATH_PRIM_SCAL_PROB_CHI_SQUARE_LPDF_HPP

#include <stan/math/prim/meta.hpp>
#include <stan/math/prim/scal/err/check_consistent_sizes.hpp>
#include <stan/math/prim/scal/err/check_nonnegative.hpp>
#include <stan/math/prim/scal/err/check_not_nan.hpp>
#include <stan/math/prim/scal/err/check_positive_finite.hpp>
#include <stan/math/prim/scal/fun/size_zero.hpp>
#include <stan/math/prim/scal/fun/constants.hpp>
#include <stan/math/prim/scal/fun/value_of.hpp>
#include <stan/math/prim/scal/fun/digamma.hpp>
#include <stan/math/prim/scal/fun/lgamma.hpp>
#include <cmath>

namespace stan {
namespace math {

/** \ingroup prob_dists
 * The log of a chi-squared density for y with the specified
 * degrees of freedom parameter.
 * The degrees of freedom prarameter must be greater than 0.
 * y must be greater than or equal to 0.
 *
 \f{eqnarray*}{
 y &\sim& \chi^2_\nu \\
 \log (p (y \, |\, \nu)) &=& \log \left( \frac{2^{-\nu / 2}}{\Gamma (\nu / 2)}
 y^{\nu / 2 - 1} \exp^{- y / 2} \right) \\
 &=& - \frac{\nu}{2} \log(2) - \log (\Gamma (\nu / 2)) + (\frac{\nu}{2} - 1)
 \log(y) - \frac{y}{2} \\ & & \mathrm{ where } \; y \ge 0 \f}
 * @param y A scalar variable.
 * @param nu Degrees of freedom.
 * @throw std::domain_error if nu is not greater than or equal to 0
 * @throw std::domain_error if y is not greater than or equal to 0.
 * @tparam T_y Type of scalar.
 * @tparam T_dof Type of degrees of freedom.
 */
template <bool propto, typename T_y, typename T_dof>
return_type_t<T_y, T_dof> chi_square_lpdf(const T_y& y, const T_dof& nu) {
  static const char* function = "chi_square_lpdf";
  using T_partials_return = partials_return_t<T_y, T_dof>;

  check_not_nan(function, "Random variable", y);
  check_nonnegative(function, "Random variable", y);
  check_positive_finite(function, "Degrees of freedom parameter", nu);
  check_consistent_sizes(function, "Random variable", y,
                         "Degrees of freedom parameter", nu);
  if (size_zero(y, nu)) {
    return 0;
  }

  T_partials_return logp(0);

  scalar_seq_view<T_y> y_vec(y);
  scalar_seq_view<T_dof> nu_vec(nu);
  size_t N = max_size(y, nu);

  for (size_t n = 0; n < size(y); n++) {
    if (value_of(y_vec[n]) < 0) {
      return LOG_ZERO;
    }
  }

  if (!include_summand<propto, T_y, T_dof>::value) {
    return 0.0;
  }

  using std::log;

  VectorBuilder<include_summand<propto, T_y, T_dof>::value, T_partials_return,
                T_y>
<<<<<<< HEAD
      log_y(size(y));
  for (size_t i = 0; i < size(y); i++) {
    if (include_summand<propto, T_y, T_dof>::value) {
      log_y[i] = log(value_of(y_vec[i]));
    }
=======
      log_y(length(y));
  for (size_t i = 0; i < length(y); i++) {
    log_y[i] = log(value_of(y_vec[i]));
>>>>>>> 8176fdbc
  }

  VectorBuilder<include_summand<propto, T_y>::value, T_partials_return, T_y>
      inv_y(size(y));
  for (size_t i = 0; i < size(y); i++) {
    if (include_summand<propto, T_y>::value) {
      inv_y[i] = 1.0 / value_of(y_vec[i]);
    }
  }

  VectorBuilder<include_summand<propto, T_dof>::value, T_partials_return, T_dof>
      lgamma_half_nu(size(nu));
  VectorBuilder<!is_constant_all<T_dof>::value, T_partials_return, T_dof>
      digamma_half_nu_over_two(size(nu));

  for (size_t i = 0; i < size(nu); i++) {
    T_partials_return half_nu = 0.5 * value_of(nu_vec[i]);
    if (include_summand<propto, T_dof>::value) {
      lgamma_half_nu[i] = lgamma(half_nu);
    }
    if (!is_constant_all<T_dof>::value) {
      digamma_half_nu_over_two[i] = digamma(half_nu) * 0.5;
    }
  }

  operands_and_partials<T_y, T_dof> ops_partials(y, nu);

  for (size_t n = 0; n < N; n++) {
    const T_partials_return y_dbl = value_of(y_vec[n]);
    const T_partials_return half_y = 0.5 * y_dbl;
    const T_partials_return nu_dbl = value_of(nu_vec[n]);
    const T_partials_return half_nu = 0.5 * nu_dbl;
    if (include_summand<propto, T_dof>::value) {
      logp += nu_dbl * NEG_LOG_TWO_OVER_TWO - lgamma_half_nu[n];
    }
    logp += (half_nu - 1.0) * log_y[n];

    if (include_summand<propto, T_y>::value) {
      logp -= half_y;
    }

    if (!is_constant_all<T_y>::value) {
      ops_partials.edge1_.partials_[n] += (half_nu - 1.0) * inv_y[n] - 0.5;
    }
    if (!is_constant_all<T_dof>::value) {
      ops_partials.edge2_.partials_[n] += NEG_LOG_TWO_OVER_TWO
                                          - digamma_half_nu_over_two[n]
                                          + log_y[n] * 0.5;
    }
  }
  return ops_partials.build(logp);
}

template <typename T_y, typename T_dof>
inline return_type_t<T_y, T_dof> chi_square_lpdf(const T_y& y,
                                                 const T_dof& nu) {
  return chi_square_lpdf<false>(y, nu);
}

}  // namespace math
}  // namespace stan
#endif<|MERGE_RESOLUTION|>--- conflicted
+++ resolved
@@ -69,17 +69,9 @@
 
   VectorBuilder<include_summand<propto, T_y, T_dof>::value, T_partials_return,
                 T_y>
-<<<<<<< HEAD
       log_y(size(y));
   for (size_t i = 0; i < size(y); i++) {
-    if (include_summand<propto, T_y, T_dof>::value) {
-      log_y[i] = log(value_of(y_vec[i]));
-    }
-=======
-      log_y(length(y));
-  for (size_t i = 0; i < length(y); i++) {
     log_y[i] = log(value_of(y_vec[i]));
->>>>>>> 8176fdbc
   }
 
   VectorBuilder<include_summand<propto, T_y>::value, T_partials_return, T_y>
