--- conflicted
+++ resolved
@@ -69,15 +69,9 @@
   operands_and_partials<T_size1, T_size2> ops_partials(alpha, beta);
 
   // Explicit return for extreme values
-<<<<<<< HEAD
-  // The gradients are technically ill-defined, but treated as neg infinity
+  // The gradients are technically ill-defined, but treated as zero
   for (size_t i = 0; i < size(n); i++) {
-    if (value_of(n_vec[i]) <= 0) {
-=======
-  // The gradients are technically ill-defined, but treated as zero
-  for (size_t i = 0; i < stan::length(n); i++) {
     if (value_of(n_vec[i]) < 0) {
->>>>>>> 8176fdbc
       return ops_partials.build(0.0);
     }
   }
