--- conflicted
+++ resolved
@@ -34,15 +34,9 @@
      *   does not meet convergence conditions, or if any coefficient is NaN.
      */
     template <typename T_a1, typename T_a2, typename T_b1, typename T_z>
-<<<<<<< HEAD
-    inline void check_2F1_converges(const char* function,
+    inline void check_2F1_converges(const std::string& function,
                                     const T_a1& a1, const T_a2& a2,
                                     const T_b1& b1, const T_z& z) {
-=======
-    inline void check_2F1_converges(const std::string& function,
-      const T_a1& a1, const T_a2& a2, const T_b1& b1, const T_z& z
-    ) {
->>>>>>> 6fc8e2a5
       using std::floor;
       using std::fabs;
 
