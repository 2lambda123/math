#ifndef STAN_MATH_PRIM_FUNCTOR_INTEGRATE_ODE_RK45_HPP
#define STAN_MATH_PRIM_FUNCTOR_INTEGRATE_ODE_RK45_HPP

#include <stan/math/prim/meta.hpp>
#include <stan/math/prim/functor/ode_rk45.hpp>
#include <ostream>
#include <vector>

namespace stan {
namespace math {

/**
 * Return the solutions for the specified system of ordinary
 * differential equations given the specified initial state,
 * initial times, times of desired solution, and parameters and
 * data, writing error and warning messages to the specified
 * stream.
 *
 * <b>Warning:</b> If the system of equations is stiff, roughly
 * defined by having varying time scales across dimensions, then
 * this solver is likely to be slow.
 *
 * This function is templated to allow the initial times to be
 * either data or autodiff variables and the parameters to be data
 * or autodiff variables.  The autodiff-based implementation for
 * reverse-mode are defined in namespace <code>stan::math</code>
 * and may be invoked via argument-dependent lookup by including
 * their headers.
 *
 * This function uses the <a
 * href="http://en.wikipedia.org/wiki/Dormand–Prince_method">Dormand-Prince
 * method</a> as implemented in Boost's <code>
 * boost::numeric::odeint::runge_kutta_dopri5</code> integrator.
 *
 * @tparam F type of ODE system function.
 * @tparam T1 type of scalars for initial values.
 * @tparam T2 type of scalars for parameters.
 * @tparam T_t0 type of scalar of initial time point.
 * @tparam T_ts type of time-points where ODE solution is returned.
 * @param[in] f functor for the base ordinary differential equation.
 * @param[in] y0 initial state.
 * @param[in] t0 initial time.
 * @param[in] ts times of the desired solutions, in strictly
 * increasing order, all greater than the initial time.
 * @param[in] theta parameter vector for the ODE.
 * @param[in] x continuous data vector for the ODE.
 * @param[in] x_int integer data vector for the ODE.
 * @param[out] msgs the print stream for warning messages.
 * @param[in] relative_tolerance relative tolerance parameter
 *   for Boost's ode solver. Defaults to 1e-6.
 * @param[in] absolute_tolerance absolute tolerance parameter
 *   for Boost's ode solver. Defaults to 1e-6.
 * @param[in] max_num_steps maximum number of steps to take within
 *   the Boost ode solver.
 * @return a vector of states, each state being a vector of the
 * same size as the state variable, corresponding to a time in ts.
 */

<<<<<<< HEAD
template <typename F, typename T1, typename T_param, typename T_t0, typename T_ts>
std::vector<std::vector<return_type_t<T1, T_t0, T_ts, T_param>>> integrate_ode_rk45(
    const F& f, const std::vector<T1>& y0, const T_t0& t0,
    const std::vector<T_ts>& ts,
    const std::vector<T_param>& theta,
    const std::vector<double>& x, const std::vector<int>& x_int,
    std::ostream* msgs = nullptr,
    double relative_tolerance = 1e-6,
    double absolute_tolerance = 1e-6,
    int max_num_steps = 1e6) {
  return ode_rk45_tol(f, y0, t0, ts,
		      relative_tolerance, absolute_tolerance,
		      max_num_steps,
		      msgs,
		      theta, x, x_int);
=======
template <typename... Args, typename F, typename T1, typename T_t0,
          typename T_ts>
std::vector<std::vector<return_type_t<T1, T_t0, T_ts, Args...>>>
integrate_ode_rk45(const F& f, const std::vector<T1>& y0, const T_t0& t0,
                   const std::vector<T_ts>& ts, const Args&... args,
                   std::ostream* msgs = nullptr,
                   double relative_tolerance = 1e-6,
                   double absolute_tolerance = 1e-6, int max_num_steps = 1e6) {
  using boost::numeric::odeint::integrate_times;
  using boost::numeric::odeint::make_dense_output;
  using boost::numeric::odeint::max_step_checker;
  using boost::numeric::odeint::runge_kutta_dopri5;

  const double t0_dbl = value_of(t0);
  const std::vector<double> ts_dbl = value_of(ts);

  check_finite("integrate_ode_rk45", "initial state", y0);
  check_finite("integrate_ode_rk45", "initial time", t0_dbl);
  check_finite("integrate_ode_rk45", "times", ts_dbl);

  // Code from: https://stackoverflow.com/a/17340003 . Should probably do
  // something better
  std::vector<int> unused_temp{
      0, (check_finite("integrate_ode_rk45", "ode parameters and data", args),
          0)...};

  check_nonzero_size("integrate_ode_rk45", "initial state", y0);
  check_nonzero_size("integrate_ode_rk45", "times", ts_dbl);
  check_ordered("integrate_ode_rk45", "times", ts_dbl);
  check_less("integrate_ode_rk45", "initial time", t0_dbl, ts_dbl[0]);

  if (relative_tolerance <= 0) {
    invalid_argument("integrate_ode_rk45", "relative_tolerance,",
                     relative_tolerance, "", ", must be greater than 0");
  }
  if (absolute_tolerance <= 0) {
    invalid_argument("integrate_ode_rk45", "absolute_tolerance,",
                     absolute_tolerance, "", ", must be greater than 0");
  }
  if (max_num_steps <= 0) {
    invalid_argument("integrate_ode_rk45", "max_num_steps,", max_num_steps, "",
                     ", must be greater than 0");
  }

  using return_t = return_type_t<T1, T_t0, T_ts, Args...>;
  // creates basic or coupled system by template specializations
  coupled_ode_system<T1, T_t0, T_ts, F, Args...> coupled_system(f, y0, args...,
                                                                msgs);

  // first time in the vector must be time of initial state
  std::vector<double> ts_vec(ts.size() + 1);
  ts_vec[0] = t0_dbl;
  std::copy(ts_dbl.begin(), ts_dbl.end(), ts_vec.begin() + 1);

  std::vector<std::vector<return_t>> y;
  bool observer_initial_recorded = false;
  size_t time_index = 0;

  // avoid recording of the initial state which is included by the
  // conventions of odeint in the output
  auto filtered_observer
      = [&](const std::vector<double>& coupled_state, double t) -> void {
    if (!observer_initial_recorded) {
      observer_initial_recorded = true;
      return;
    }
    y.emplace_back(coupled_system.build_output(coupled_state, ts[time_index]));
    time_index++;
  };

  // the coupled system creates the coupled initial state
  std::vector<double> initial_coupled_state = coupled_system.initial_state();

  const double step_size = 0.1;
  integrate_times(
      make_dense_output(absolute_tolerance, relative_tolerance,
                        runge_kutta_dopri5<std::vector<double>, double,
                                           std::vector<double>, double>()),
      std::ref(coupled_system), initial_coupled_state, std::begin(ts_vec),
      std::end(ts_vec), step_size, filtered_observer,
      max_step_checker(max_num_steps));

  return y;
>>>>>>> 80449e0f
}

}  // namespace math

}  // namespace stan

#endif<|MERGE_RESOLUTION|>--- conflicted
+++ resolved
@@ -56,7 +56,6 @@
  * same size as the state variable, corresponding to a time in ts.
  */
 
-<<<<<<< HEAD
 template <typename F, typename T1, typename T_param, typename T_t0, typename T_ts>
 std::vector<std::vector<return_type_t<T1, T_t0, T_ts, T_param>>> integrate_ode_rk45(
     const F& f, const std::vector<T1>& y0, const T_t0& t0,
@@ -72,95 +71,9 @@
 		      max_num_steps,
 		      msgs,
 		      theta, x, x_int);
-=======
-template <typename... Args, typename F, typename T1, typename T_t0,
-          typename T_ts>
-std::vector<std::vector<return_type_t<T1, T_t0, T_ts, Args...>>>
-integrate_ode_rk45(const F& f, const std::vector<T1>& y0, const T_t0& t0,
-                   const std::vector<T_ts>& ts, const Args&... args,
-                   std::ostream* msgs = nullptr,
-                   double relative_tolerance = 1e-6,
-                   double absolute_tolerance = 1e-6, int max_num_steps = 1e6) {
-  using boost::numeric::odeint::integrate_times;
-  using boost::numeric::odeint::make_dense_output;
-  using boost::numeric::odeint::max_step_checker;
-  using boost::numeric::odeint::runge_kutta_dopri5;
-
-  const double t0_dbl = value_of(t0);
-  const std::vector<double> ts_dbl = value_of(ts);
-
-  check_finite("integrate_ode_rk45", "initial state", y0);
-  check_finite("integrate_ode_rk45", "initial time", t0_dbl);
-  check_finite("integrate_ode_rk45", "times", ts_dbl);
-
-  // Code from: https://stackoverflow.com/a/17340003 . Should probably do
-  // something better
-  std::vector<int> unused_temp{
-      0, (check_finite("integrate_ode_rk45", "ode parameters and data", args),
-          0)...};
-
-  check_nonzero_size("integrate_ode_rk45", "initial state", y0);
-  check_nonzero_size("integrate_ode_rk45", "times", ts_dbl);
-  check_ordered("integrate_ode_rk45", "times", ts_dbl);
-  check_less("integrate_ode_rk45", "initial time", t0_dbl, ts_dbl[0]);
-
-  if (relative_tolerance <= 0) {
-    invalid_argument("integrate_ode_rk45", "relative_tolerance,",
-                     relative_tolerance, "", ", must be greater than 0");
-  }
-  if (absolute_tolerance <= 0) {
-    invalid_argument("integrate_ode_rk45", "absolute_tolerance,",
-                     absolute_tolerance, "", ", must be greater than 0");
-  }
-  if (max_num_steps <= 0) {
-    invalid_argument("integrate_ode_rk45", "max_num_steps,", max_num_steps, "",
-                     ", must be greater than 0");
-  }
-
-  using return_t = return_type_t<T1, T_t0, T_ts, Args...>;
-  // creates basic or coupled system by template specializations
-  coupled_ode_system<T1, T_t0, T_ts, F, Args...> coupled_system(f, y0, args...,
-                                                                msgs);
-
-  // first time in the vector must be time of initial state
-  std::vector<double> ts_vec(ts.size() + 1);
-  ts_vec[0] = t0_dbl;
-  std::copy(ts_dbl.begin(), ts_dbl.end(), ts_vec.begin() + 1);
-
-  std::vector<std::vector<return_t>> y;
-  bool observer_initial_recorded = false;
-  size_t time_index = 0;
-
-  // avoid recording of the initial state which is included by the
-  // conventions of odeint in the output
-  auto filtered_observer
-      = [&](const std::vector<double>& coupled_state, double t) -> void {
-    if (!observer_initial_recorded) {
-      observer_initial_recorded = true;
-      return;
-    }
-    y.emplace_back(coupled_system.build_output(coupled_state, ts[time_index]));
-    time_index++;
-  };
-
-  // the coupled system creates the coupled initial state
-  std::vector<double> initial_coupled_state = coupled_system.initial_state();
-
-  const double step_size = 0.1;
-  integrate_times(
-      make_dense_output(absolute_tolerance, relative_tolerance,
-                        runge_kutta_dopri5<std::vector<double>, double,
-                                           std::vector<double>, double>()),
-      std::ref(coupled_system), initial_coupled_state, std::begin(ts_vec),
-      std::end(ts_vec), step_size, filtered_observer,
-      max_step_checker(max_num_steps));
-
-  return y;
->>>>>>> 80449e0f
 }
 
 }  // namespace math
-
 }  // namespace stan
 
 #endif