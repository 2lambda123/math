--- conflicted
+++ resolved
@@ -194,39 +194,6 @@
  * Compute the integral of the single variable function f from a to b to within
  * a specified relative tolerance. a and b can be finite or infinite.
  *
- * @tparam T Type of f
- * @param f the function to be integrated
- * @param a lower limit of integration
- * @param b upper limit of integration
- * @param relative_tolerance tolerance passed to Boost quadrature
- * @param[in, out] msgs the print stream for warning messages
- * @param args additional arguments passed to f
- * @return numeric integral of function f
- */
-template <typename F, typename... Args,
-          require_all_not_st_var<Args...>* = nullptr>
-inline double integrate_1d_impl(const F& f, double a, double b,
-                                double relative_tolerance, std::ostream* msgs,
-                                const Args&... args) {
-  static const char* function = "integrate_1d";
-  check_less_or_equal(function, "lower limit", a, b);
-
-  if (a == b) {
-    if (std::isinf(a)) {
-      throw_domain_error(function, "Integration endpoints are both", a, "", "");
-    }
-    return 0.0;
-  } else {
-    return integrate(std::bind<double>(f, std::placeholders::_1,
-                                       std::placeholders::_2, msgs, args...),
-                     a, b, relative_tolerance);
-  }
-}
-
-/**
- * Compute the integral of the single variable function f from a to b to within
- * a specified relative tolerance. a and b can be finite or infinite.
- *
  * The signature for f should be:
  *   double f(double x, double xc, const std::vector<double>& theta,
  *     const std::vector<double>& x_r, const std::vector<int>& x_i,
@@ -269,11 +236,7 @@
  * @param relative_tolerance tolerance passed to Boost quadrature
  * @return numeric integral of function f
  */
-<<<<<<< HEAD
 template <typename F, require_not_stan_closure_t<F>* = nullptr>
-=======
-template <typename F>
->>>>>>> c0de977b
 inline double integrate_1d(const F& f, double a, double b,
                            const std::vector<double>& theta,
                            const std::vector<double>& x_r,
@@ -282,7 +245,6 @@
                            = std::sqrt(EPSILON)) {
   return integrate_1d_impl(integrate_1d_adapter<F>(f), a, b, relative_tolerance,
                            msgs, theta, x_r, x_i);
-<<<<<<< HEAD
 }
 
 template <typename F, require_stan_closure_t<F>* = nullptr,
@@ -295,8 +257,6 @@
                            = std::sqrt(EPSILON)) {
   return integrate_1d_impl(integrate_1d_closure_adapter(), a, b,
                            relative_tolerance, msgs, f, theta, x_r, x_i);
-=======
->>>>>>> c0de977b
 }
 
 }  // namespace math
