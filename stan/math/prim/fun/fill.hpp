--- conflicted
+++ resolved
@@ -19,14 +19,9 @@
  * @param x Container.
  * @param y Value.
  */
-<<<<<<< HEAD
-template <typename EigMat, typename S, require_eigen_t<EigMat>* = nullptr>
-void fill(EigMat& x, const S& y) {
-=======
 template <typename EigMat, typename S, require_eigen_t<EigMat>* = nullptr,
           require_stan_scalar_t<S>* = nullptr>
 inline void fill(EigMat& x, const S& y) {
->>>>>>> c0fe04aa
   x.fill(y);
 }
 
@@ -40,17 +35,11 @@
  * @param x Container.
  * @param y Value.
  */
-<<<<<<< HEAD
-template <typename T, typename S, require_stan_scalar_t<T>* = nullptr>
-void fill(T& x, const S& y) {
-  x = y;
-=======
 template <
     typename T, typename S,
     require_t<std::is_assignable<std::decay_t<T>&, std::decay_t<S>>>* = nullptr>
 inline void fill(T& x, S&& y) {
   x = std::forward<S>(y);
->>>>>>> c0fe04aa
 }
 
 /**
