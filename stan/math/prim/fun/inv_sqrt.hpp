--- conflicted
+++ resolved
@@ -45,39 +45,15 @@
 /**
  * Version of inv_sqrt() that accepts Eigen Matrix/Array objects or expressions.
  *
-<<<<<<< HEAD
  * @tparam T Type of x
  * @param x Eigen Matrix/Array or expression
- * @return Arc cosine of each variable in the container, in radians.
+ * @return inverse square root each variable in the container.
  */
 template <typename T,
           require_container_st<is_container, std::is_arithmetic, T>...>
 inline auto inv_sqrt(const T& x) {
   return apply_vector_unary<T>::apply(
       x, [&](const auto& v) { return v.derived().array().rsqrt(); });
-=======
- * @tparam Derived derived type of x
- * @param x Matrix or matrix expression
- * @return inverse square root of each value in x.
- */
-template <typename Derived,
-          typename = require_eigen_vt<std::is_arithmetic, Derived>>
-inline auto inv_sqrt(const Eigen::MatrixBase<Derived>& x) {
-  return x.derived().array().rsqrt().matrix().eval();
-}
-
-/**
- * Version of inv_sqrt() that accepts Eigen Array or array expressions.
- *
- * @tparam Derived derived type of x
- * @param x Matrix or matrix expression
- * @return inverse square root of each value in x.
- */
-template <typename Derived,
-          typename = require_eigen_vt<std::is_arithmetic, Derived>>
-inline auto inv_sqrt(const Eigen::ArrayBase<Derived>& x) {
-  return x.derived().rsqrt().eval();
->>>>>>> 57ae5842
 }
 
 }  // namespace math
