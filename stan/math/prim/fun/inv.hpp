--- conflicted
+++ resolved
@@ -36,42 +36,18 @@
 }
 
 /**
-<<<<<<< HEAD
- * Version of inv() that accepts std::vectors, Eigen Matrix/Array objects
+ * Version of \c inv() that accepts std::vectors, Eigen Matrix/Array objects
  *  or expressions, and containers of these.
-=======
- * Version of \c inv() that accepts Eigen Matrix or matrix expressions.
->>>>>>> 29639235
  *
  * @tparam Container Type of x
  * @param x Container
  * @return 1 divided by each value in x.
  */
-<<<<<<< HEAD
 template <typename Container,
           require_container_st<is_container, std::is_arithmetic, Container>...>
 inline auto inv(const Container& x) {
   return apply_vector_unary<Container>::apply(
       x, [](auto&& v) { return v.array().inverse(); });
-=======
-template <typename Derived,
-          typename = require_eigen_vt<std::is_arithmetic, Derived>>
-inline auto inv(const Eigen::MatrixBase<Derived>& x) {
-  return x.derived().array().inverse().matrix().eval();
-}
-
-/**
- * Version of `inv()` that accepts Eigen Array or array expressions.
- *
- * @tparam Derived derived type of x
- * @param x Matrix or matrix expression
- * @return 1 divided by each value in x.
- */
-template <typename Derived,
-          typename = require_eigen_vt<std::is_arithmetic, Derived>>
-inline auto inv(const Eigen::ArrayBase<Derived>& x) {
-  return x.derived().inverse().eval();
->>>>>>> 29639235
 }
 
 }  // namespace math
