#ifndef STAN_MATH_PRIM_FUN_MDIVIDE_LEFT_TRI_HPP
#define STAN_MATH_PRIM_FUN_MDIVIDE_LEFT_TRI_HPP

#include <stan/math/prim/meta.hpp>
#include <stan/math/prim/err.hpp>
#include <stan/math/prim/fun/Eigen.hpp>
#include <stan/math/prim/fun/to_ref.hpp>

namespace stan {
namespace math {

/**
 * Returns the solution of the system Ax=b when A is triangular.
 *
 * @tparam TriView Specifies whether A is upper (Eigen::Upper)
 * or lower triangular (Eigen::Lower).
 * @tparam T1 type of the triangular matrix
 * @tparam T2 type of the right-hand side matrix or vector
 *
 * @param A Triangular matrix.
 * @param b Right hand side matrix or vector.
 * @return x = A^-1 b, solution of the linear system.
 * @throws std::domain_error if A is not square or the rows of b don't
 * match the size of A.
 */
template <Eigen::UpLoType TriView, typename T1, typename T2,
          require_all_eigen_t<T1, T2> * = nullptr,
          require_all_not_eigen_vt<is_var, T1, T2> * = nullptr>
inline Eigen::Matrix<return_type_t<T1, T2>, T1::RowsAtCompileTime,
                     T2::ColsAtCompileTime>
mdivide_left_tri(const T1 &A, const T2 &b) {
  using T_return = return_type_t<T1, T2>;
  check_square("mdivide_left_tri", "A", A);
  check_multiplicable("mdivide_left_tri", "A", A, "b", b);
  if (A.rows() == 0) {
    return {0, b.cols()};
  }

  return A.template cast<T_return>()
      .eval()
      .template triangularView<TriView>()
      .solve(b.template cast<T_return>().eval());
}

/**
 * Returns the solution of the system Ax=b when A is triangular and b=I.
 *
 * @tparam T type of the matrix
 *
 * @param A Triangular matrix.
 * @return x = A^-1 .
 * @throws std::domain_error if A is not square
 */
template <Eigen::UpLoType TriView, typename T, require_eigen_t<T> * = nullptr>
inline plain_type_t<T> mdivide_left_tri(const T &A) {
  check_square("mdivide_left_tri", "A", A);
  if (A.rows() == 0) {
    return {};
  }

  int n = A.rows();
  plain_type_t<T> b = plain_type_t<T>::Identity(n, n);
  A.template triangularView<TriView>().solveInPlace(b);
  return b;
}

<<<<<<< HEAD
/**
 * Returns the solution of the system Ax=b when A is triangular
 * and A and b are matrices of doubles.
 *
 * @tparam TriView Specifies whether A is upper (Eigen::Upper)
 * or lower triangular (Eigen::Lower).
 * @tparam T1 type of the triangular matrix
 * @tparam T2 type of the right-hand side matrix or vector
 *
 * @param A Triangular matrix.
 * @param b Right hand side matrix or vector.
 * @return x = A^-1 b, solution of the linear system.
 * @throws std::domain_error if A is not square or the rows of b don't
 * match the size of A.
 */
template <Eigen::UpLoType TriView, typename T1, typename T2,
          require_all_eigen_t<T1, T2> * = nullptr,
          require_all_vt_same<double, T1, T2> * = nullptr>
inline Eigen::Matrix<double, T1::RowsAtCompileTime, T2::ColsAtCompileTime>
mdivide_left_tri(const T1 &A, const T2 &b) {
  check_square("mdivide_left_tri", "A", A);
  check_multiplicable("mdivide_left_tri", "A", A, "b", b);
  if (A.rows() == 0) {
    return {0, b.cols()};
  }
  return to_ref(A).template triangularView<TriView>().solve(b);
}

/**
 * Returns the solution of the system Ax=b when A is triangular, b=I and
 * both are matrices of doubles.
 *
 * @tparam TriView Specifies whether A is upper (Eigen::Upper)
 * or lower triangular (Eigen::Lower).
 * @tparam T type of the matrix
 *
 * @param A Triangular matrix.
 * @return x = A^-1 .
 * @throws std::domain_error if A is not square
 */
template <Eigen::UpLoType TriView, typename T, require_eigen_t<T> * = nullptr,
          require_vt_same<double, T> * = nullptr>
inline plain_type_t<T> mdivide_left_tri(const T &A) {
  check_square("mdivide_left_tri", "A", A);
  if (A.rows() == 0) {
    return {};
  }
  const int n = A.rows();
  plain_type_t<T> b = plain_type_t<T>::Identity(n, n);
  A.template triangularView<TriView>().solveInPlace(b);
  return b;
}

=======
>>>>>>> b5bb4e4a
}  // namespace math
}  // namespace stan

#endif<|MERGE_RESOLUTION|>--- conflicted
+++ resolved
@@ -64,62 +64,6 @@
   return b;
 }
 
-<<<<<<< HEAD
-/**
- * Returns the solution of the system Ax=b when A is triangular
- * and A and b are matrices of doubles.
- *
- * @tparam TriView Specifies whether A is upper (Eigen::Upper)
- * or lower triangular (Eigen::Lower).
- * @tparam T1 type of the triangular matrix
- * @tparam T2 type of the right-hand side matrix or vector
- *
- * @param A Triangular matrix.
- * @param b Right hand side matrix or vector.
- * @return x = A^-1 b, solution of the linear system.
- * @throws std::domain_error if A is not square or the rows of b don't
- * match the size of A.
- */
-template <Eigen::UpLoType TriView, typename T1, typename T2,
-          require_all_eigen_t<T1, T2> * = nullptr,
-          require_all_vt_same<double, T1, T2> * = nullptr>
-inline Eigen::Matrix<double, T1::RowsAtCompileTime, T2::ColsAtCompileTime>
-mdivide_left_tri(const T1 &A, const T2 &b) {
-  check_square("mdivide_left_tri", "A", A);
-  check_multiplicable("mdivide_left_tri", "A", A, "b", b);
-  if (A.rows() == 0) {
-    return {0, b.cols()};
-  }
-  return to_ref(A).template triangularView<TriView>().solve(b);
-}
-
-/**
- * Returns the solution of the system Ax=b when A is triangular, b=I and
- * both are matrices of doubles.
- *
- * @tparam TriView Specifies whether A is upper (Eigen::Upper)
- * or lower triangular (Eigen::Lower).
- * @tparam T type of the matrix
- *
- * @param A Triangular matrix.
- * @return x = A^-1 .
- * @throws std::domain_error if A is not square
- */
-template <Eigen::UpLoType TriView, typename T, require_eigen_t<T> * = nullptr,
-          require_vt_same<double, T> * = nullptr>
-inline plain_type_t<T> mdivide_left_tri(const T &A) {
-  check_square("mdivide_left_tri", "A", A);
-  if (A.rows() == 0) {
-    return {};
-  }
-  const int n = A.rows();
-  plain_type_t<T> b = plain_type_t<T>::Identity(n, n);
-  A.template triangularView<TriView>().solveInPlace(b);
-  return b;
-}
-
-=======
->>>>>>> b5bb4e4a
 }  // namespace math
 }  // namespace stan
 
