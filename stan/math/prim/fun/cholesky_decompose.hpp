#ifndef STAN_MATH_PRIM_FUN_CHOLESKY_DECOMPOSE_HPP
#define STAN_MATH_PRIM_FUN_CHOLESKY_DECOMPOSE_HPP

#include <stan/math/prim/meta.hpp>
#include <stan/math/prim/err.hpp>
#include <stan/math/prim/fun/Eigen.hpp>
<<<<<<< HEAD
=======

>>>>>>> b5bb4e4a
#include <cmath>

namespace stan {
namespace math {

/**
 * Return the lower-triangular Cholesky factor (i.e., matrix
 * square root) of the specified square, symmetric matrix.  The return
 * value \f$L\f$ will be a lower-triangular matrix such that the
 * original matrix \f$A\f$ is given by
 * <p>\f$A = L \times L^EigMat\f$.
 *
 * @tparam EigMat type of the matrix (must be derived from \c Eigen::MatrixBase)
 * @param m Symmetric matrix.
 * @return Square root of matrix.
 * @note Because OpenCL only works on doubles there are two
 * <code>cholesky_decompose</code> functions. One that works on doubles
 * and another that works on all other types (this one).
 * @throw std::domain_error if m is not a symmetric matrix or
 *   if m is not positive definite (if m has more than 0 elements)
 */
template <typename EigMat, require_eigen_t<EigMat>* = nullptr,
          require_not_eigen_vt<is_var, EigMat>* = nullptr>
inline Eigen::Matrix<value_type_t<EigMat>, EigMat::RowsAtCompileTime,
                     EigMat::ColsAtCompileTime>
cholesky_decompose(const EigMat& m) {
  const eval_return_type_t<EigMat>& m_eval = m.eval();
  check_symmetric("cholesky_decompose", "m", m_eval);
  check_not_nan("cholesky_decompose", "m", m_eval);
  Eigen::LLT<Eigen::Matrix<value_type_t<EigMat>, EigMat::RowsAtCompileTime,
                           EigMat::ColsAtCompileTime>>
      llt = m_eval.llt();
  check_pos_definite("cholesky_decompose", "m", llt);
  return llt.matrixL();
}

<<<<<<< HEAD
/**
 * Return the lower-triangular Cholesky factor (i.e., matrix
 * square root) of the specified square, symmetric matrix.  The return
 * value \f$L\f$ will be a lower-triangular matrix such that the
 * original matrix \f$A\f$ is given by
 * <p>\f$A = L \times L^EigMat\f$.
 *
 * @tparam EigMat type of the matrix (must be derived from \c Eigen::MatrixBase)
 * @param m Symmetric matrix.
 * @return Square root of matrix.
 * @note Because OpenCL only works on doubles there are two
 * <code>cholesky_decompose</code> functions. One that works on doubles
 * (this one) and another that works on all other types.
 * @throw std::domain_error if m is not a symmetric matrix or
 *   if m is not positive definite (if m has more than 0 elements)
 */
template <typename EigMat, require_eigen_t<EigMat>* = nullptr,
          require_vt_same<double, EigMat>* = nullptr>
inline Eigen::Matrix<double, EigMat::RowsAtCompileTime,
                     EigMat::ColsAtCompileTime>
cholesky_decompose(const EigMat& m) {
  const eval_return_type_t<EigMat>& m_eval = m.eval();
  check_not_nan("cholesky_decompose", "m", m_eval);
  check_symmetric("cholesky_decompose", "m", m_eval);
  Eigen::LLT<Eigen::Matrix<double, EigMat::RowsAtCompileTime,
                           EigMat::ColsAtCompileTime>>
      llt = m_eval.llt();
  check_pos_definite("cholesky_decompose", "m", llt);
  return llt.matrixL();
}

=======
>>>>>>> b5bb4e4a
}  // namespace math
}  // namespace stan

#endif<|MERGE_RESOLUTION|>--- conflicted
+++ resolved
@@ -4,10 +4,7 @@
 #include <stan/math/prim/meta.hpp>
 #include <stan/math/prim/err.hpp>
 #include <stan/math/prim/fun/Eigen.hpp>
-<<<<<<< HEAD
-=======
 
->>>>>>> b5bb4e4a
 #include <cmath>
 
 namespace stan {
@@ -44,40 +41,6 @@
   return llt.matrixL();
 }
 
-<<<<<<< HEAD
-/**
- * Return the lower-triangular Cholesky factor (i.e., matrix
- * square root) of the specified square, symmetric matrix.  The return
- * value \f$L\f$ will be a lower-triangular matrix such that the
- * original matrix \f$A\f$ is given by
- * <p>\f$A = L \times L^EigMat\f$.
- *
- * @tparam EigMat type of the matrix (must be derived from \c Eigen::MatrixBase)
- * @param m Symmetric matrix.
- * @return Square root of matrix.
- * @note Because OpenCL only works on doubles there are two
- * <code>cholesky_decompose</code> functions. One that works on doubles
- * (this one) and another that works on all other types.
- * @throw std::domain_error if m is not a symmetric matrix or
- *   if m is not positive definite (if m has more than 0 elements)
- */
-template <typename EigMat, require_eigen_t<EigMat>* = nullptr,
-          require_vt_same<double, EigMat>* = nullptr>
-inline Eigen::Matrix<double, EigMat::RowsAtCompileTime,
-                     EigMat::ColsAtCompileTime>
-cholesky_decompose(const EigMat& m) {
-  const eval_return_type_t<EigMat>& m_eval = m.eval();
-  check_not_nan("cholesky_decompose", "m", m_eval);
-  check_symmetric("cholesky_decompose", "m", m_eval);
-  Eigen::LLT<Eigen::Matrix<double, EigMat::RowsAtCompileTime,
-                           EigMat::ColsAtCompileTime>>
-      llt = m_eval.llt();
-  check_pos_definite("cholesky_decompose", "m", llt);
-  return llt.matrixL();
-}
-
-=======
->>>>>>> b5bb4e4a
 }  // namespace math
 }  // namespace stan
 
