#ifndef STAN_MATH_PRIM_FUN_DOT_SELF_HPP
#define STAN_MATH_PRIM_FUN_DOT_SELF_HPP

#include <stan/math/prim/meta.hpp>
#include <stan/math/prim/err.hpp>
#include <stan/math/prim/fun/Eigen.hpp>
#include <cstddef>
#include <vector>

namespace stan {
namespace math {

/**
 * Returns the dot product of the specified vector with itself.
 *
 * @tparam StdVec a standard vector.
 * @param v Vector.
 * @throw std::domain_error If v is not vector dimensioned.
 */
template <typename StdVec, require_std_vector_t<StdVec>* = nullptr>
inline auto dot_self(StdVec&& x) {
  value_type_t<StdVec> sum = 0.0;
  for (auto&& i : x) {
    sum += i * i;
  }
  return sum;
}

/**
 * Returns squared norm of a vector or matrix. For vectors that equals the dot
 * product of the specified vector with itself.
 *
<<<<<<< HEAD
 * @tparam EigVec A type deriving from `Eigen::MatrixBase` with compile time
 *  rows or columns equal to 1.
=======
 * @tparam T type of the vector (must be derived from \c Eigen::MatrixBase)
>>>>>>> c02589c1
 * @param v Vector.
 */
<<<<<<< HEAD
template <typename EigMat,
          require_eigen_vt<std::is_arithmetic, EigMat>* = nullptr>
inline double dot_self(EigMat&& v) {
=======
template <typename T, require_eigen_t<T>* = nullptr,
          require_not_eigen_vt<is_var, T>* = nullptr>
inline value_type_t<T> dot_self(const T& v) {
>>>>>>> c02589c1
  return v.squaredNorm();
}

}  // namespace math
}  // namespace stan

#endif<|MERGE_RESOLUTION|>--- conflicted
+++ resolved
@@ -30,23 +30,12 @@
  * Returns squared norm of a vector or matrix. For vectors that equals the dot
  * product of the specified vector with itself.
  *
-<<<<<<< HEAD
- * @tparam EigVec A type deriving from `Eigen::MatrixBase` with compile time
- *  rows or columns equal to 1.
-=======
  * @tparam T type of the vector (must be derived from \c Eigen::MatrixBase)
->>>>>>> c02589c1
  * @param v Vector.
  */
-<<<<<<< HEAD
-template <typename EigMat,
-          require_eigen_vt<std::is_arithmetic, EigMat>* = nullptr>
-inline double dot_self(EigMat&& v) {
-=======
 template <typename T, require_eigen_t<T>* = nullptr,
           require_not_eigen_vt<is_var, T>* = nullptr>
 inline value_type_t<T> dot_self(const T& v) {
->>>>>>> c02589c1
   return v.squaredNorm();
 }
 
