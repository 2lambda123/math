--- conflicted
+++ resolved
@@ -8,7 +8,6 @@
 namespace stan {
 namespace math {
 
-<<<<<<< HEAD
 /**
  * Impl of rep_matrix returning an Eigen matrix with scalar
  * type equal to the input scalar type.
@@ -20,13 +19,9 @@
  * @param n Number of columns.
  */
 template <typename Ret, typename T,
-          require_eigen_vt<is_stan_scalar, Ret>* = nullptr,
+          require_eigen_matrix_dynamic_vt<is_stan_scalar, Ret>* = nullptr,
           require_stan_scalar_t<T>* = nullptr>
 inline auto rep_matrix(const T& x, int m, int n) {
-=======
-template <typename T_ret, require_eigen_matrix_dynamic_t<T_ret>* = nullptr>
-inline auto rep_matrix(const value_type_t<T_ret>& x, int m, int n) {
->>>>>>> fbe53a96
   check_nonnegative("rep_matrix", "rows", m);
   check_nonnegative("rep_matrix", "cols", n);
   return T_ret::Constant(m, n, x);
