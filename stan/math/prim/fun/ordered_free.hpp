--- conflicted
+++ resolved
@@ -23,36 +23,20 @@
  * @throw std::domain_error if y is not a vector of positive,
  *   ordered scalars.
  */
-<<<<<<< HEAD
-template <typename Vec, require_vector_like_t<Vec>* = nullptr>
-auto ordered_free(Vec&& y) {
-=======
 template <typename EigVec, require_eigen_col_vector_t<EigVec>* = nullptr>
 plain_type_t<EigVec> ordered_free(const EigVec& y) {
->>>>>>> c02589c1
   check_ordered("stan::math::ordered_free", "Ordered variable", y);
   using std::log;
-<<<<<<< HEAD
-
-  auto k = y.size();
-  plain_type_t<Vec> x(k);
-=======
   using size_type = Eigen::Index;
 
   size_type k = y.size();
   plain_type_t<EigVec> x(k);
->>>>>>> c02589c1
   if (k == 0) {
     return x;
   }
   x[0] = y[0];
-<<<<<<< HEAD
-  for (auto i = 1; i < k; ++i) {
-    x[i] = log(y[i] - y[i - 1]);
-=======
   for (size_type i = 1; i < k; ++i) {
     x.coeffRef(i) = log(y.coeff(i) - y.coeff(i - 1));
->>>>>>> c02589c1
   }
   return x;
 }
