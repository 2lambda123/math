#ifndef STAN_MATH_PRIM_MAT_FUN_MDIVIDE_LEFT_TRI_HPP
#define STAN_MATH_PRIM_MAT_FUN_MDIVIDE_LEFT_TRI_HPP

#include <boost/math/tools/promotion.hpp>
#include <stan/math/prim/mat/fun/Eigen.hpp>
#include <stan/math/prim/mat/fun/promote_common.hpp>
#include <stan/math/prim/mat/err/check_multiplicable.hpp>
#include <stan/math/prim/mat/err/check_square.hpp>
#ifdef STAN_OPENCL
<<<<<<< HEAD
#include <stan/math/opencl/opencl_context.hpp>
#include <stan/math/opencl/multiply.hpp>
#include <stan/math/opencl/tri_inverse.hpp>
#include <stan/math/opencl/transpose.hpp>
#include <stan/math/opencl/copy.hpp>
=======
#include <stan/math/opencl/opencl.hpp>
>>>>>>> bd9b9e8f
#endif
namespace stan {
namespace math {

/**
 * Returns the solution of the system Ax=b when A is triangular.
 * @tparam TriView Specifies whether A is upper (Eigen::Upper)
 * or lower triangular (Eigen::Lower).
 * @tparam T1 type of elements in A
 * @tparam T2 type of elements in b
 * @tparam R1 number of rows in A
 * @tparam C1 number of columns in A
 * @tparam R2 number of rows in b
 * @tparam C2 number of columns in b
 * @param A Triangular matrix.
 * @param b Right hand side matrix or vector.
 * @return x = A^-1 b, solution of the linear system.
 * @throws std::domain_error if A is not square or the rows of b don't
 * match the size of A.
 */
template <int TriView, typename T1, typename T2, int R1, int C1, int R2, int C2>
inline Eigen::Matrix<return_type_t<T1, T2>, R1, C2> mdivide_left_tri(
    const Eigen::Matrix<T1, R1, C1> &A, const Eigen::Matrix<T2, R2, C2> &b) {
  check_square("mdivide_left_tri", "A", A);
  check_multiplicable("mdivide_left_tri", "A", A, "b", b);
  return promote_common<Eigen::Matrix<T1, R1, C1>, Eigen::Matrix<T2, R1, C1> >(
             A)
      .template triangularView<TriView>()
      .solve(
          promote_common<Eigen::Matrix<T1, R2, C2>, Eigen::Matrix<T2, R2, C2> >(
              b));
}

/**
 * Returns the solution of the system Ax=b when A is triangular and b=I.
 * @tparam T type of elements in A
 * @tparam R1 number of rows in A
 * @tparam C1 number of columns in A
 * @param A Triangular matrix.
 * @return x = A^-1 .
 * @throws std::domain_error if A is not square
 */
template <int TriView, typename T, int R1, int C1>
inline Eigen::Matrix<T, R1, C1> mdivide_left_tri(
    const Eigen::Matrix<T, R1, C1> &A) {
  check_square("mdivide_left_tri", "A", A);
  int n = A.rows();
  Eigen::Matrix<T, Eigen::Dynamic, Eigen::Dynamic> b;
  b.setIdentity(n, n);
  A.template triangularView<TriView>().solveInPlace(b);
  return b;
}

/**
 * Returns the solution of the system Ax=b when A is triangular
 * and A and b are matrices of doubles.
 * @tparam TriView Specifies whether A is upper (Eigen::Upper)
 * or lower triangular (Eigen::Lower).
 * @tparam R1 number of rows in A
 * @tparam C1 number of columns in A
 * @tparam R2 number of rows in b
 * @tparam C2 number of columns in b
 * @param A Triangular matrix.
 * @param b Right hand side matrix or vector.
 * @return x = A^-1 b, solution of the linear system.
 * @throws std::domain_error if A is not square or the rows of b don't
 * match the size of A.
 */
<<<<<<< HEAD
template <int TriView, int R1, int C1, int R2, int C2>
=======
template <Eigen::UpLoType TriView, int R1, int C1, int R2, int C2>
>>>>>>> bd9b9e8f
inline Eigen::Matrix<double, R1, C2> mdivide_left_tri(
    const Eigen::Matrix<double, R1, C1> &A,
    const Eigen::Matrix<double, R2, C2> &b) {
  check_square("mdivide_left_tri", "A", A);
  check_multiplicable("mdivide_left_tri", "A", A, "b", b);
#ifdef STAN_OPENCL
  if (A.rows()
      >= opencl_context.tuning_opts().tri_inverse_size_worth_transfer) {
<<<<<<< HEAD
    matrix_cl A_cl(A);
    matrix_cl b_cl(b);
    matrix_cl A_inv_cl(A.rows(), A.cols());
    if (TriView == Eigen::Lower) {
      A_inv_cl = tri_inverse<TriangularViewCL::Lower>(A_cl);
    } else {
      A_inv_cl = tri_inverse<TriangularViewCL::Upper>(A_cl);
    }
    matrix_cl C_cl = A_inv_cl * b_cl;
=======
    matrix_cl<double> A_cl(A, from_eigen_uplo_type(TriView));
    matrix_cl<double> b_cl(b);
    matrix_cl<double> A_inv_cl = tri_inverse(A_cl);
    matrix_cl<double> C_cl = A_inv_cl * b_cl;
>>>>>>> bd9b9e8f
    return from_matrix_cl(C_cl);
  } else {
#endif
    return A.template triangularView<TriView>().solve(b);
#ifdef STAN_OPENCL
  }
#endif
}

/**
 * Returns the solution of the system Ax=b when A is triangular, b=I and
 * both are matrices of doubles.
 * @tparam TriView Specifies whether A is upper (Eigen::Upper)
 * or lower triangular (Eigen::Lower).
 * @tparam R1 number of rows in A
 * @tparam C1 number of columns in A
 * @param A Triangular matrix.
 * @return x = A^-1 .
 * @throws std::domain_error if A is not square
 */
<<<<<<< HEAD
template <int TriView, int R1, int C1>
=======
template <Eigen::UpLoType TriView, int R1, int C1>
>>>>>>> bd9b9e8f
inline Eigen::Matrix<double, R1, C1> mdivide_left_tri(
    const Eigen::Matrix<double, R1, C1> &A) {
  check_square("mdivide_left_tri", "A", A);
  const int n = A.rows();
#ifdef STAN_OPENCL
  if (A.rows()
      >= opencl_context.tuning_opts().tri_inverse_size_worth_transfer) {
<<<<<<< HEAD
    matrix_cl A_cl(A);
    if (TriView == Eigen::Lower) {
      A_cl = tri_inverse<TriangularViewCL::Lower>(A_cl);
    } else {
      A_cl = tri_inverse<TriangularViewCL::Upper>(A_cl);
    }
=======
    matrix_cl<double> A_cl(A, from_eigen_uplo_type(TriView));
    A_cl = tri_inverse(A_cl);
>>>>>>> bd9b9e8f
    return from_matrix_cl(A_cl);
  } else {
#endif
    Eigen::Matrix<double, Eigen::Dynamic, Eigen::Dynamic> b;
    b.setIdentity(n, n);
    A.template triangularView<TriView>().solveInPlace(b);
    return b;
#ifdef STAN_OPENCL
  }
#endif
}

}  // namespace math
}  // namespace stan
#endif<|MERGE_RESOLUTION|>--- conflicted
+++ resolved
@@ -7,15 +7,7 @@
 #include <stan/math/prim/mat/err/check_multiplicable.hpp>
 #include <stan/math/prim/mat/err/check_square.hpp>
 #ifdef STAN_OPENCL
-<<<<<<< HEAD
-#include <stan/math/opencl/opencl_context.hpp>
-#include <stan/math/opencl/multiply.hpp>
-#include <stan/math/opencl/tri_inverse.hpp>
-#include <stan/math/opencl/transpose.hpp>
-#include <stan/math/opencl/copy.hpp>
-=======
 #include <stan/math/opencl/opencl.hpp>
->>>>>>> bd9b9e8f
 #endif
 namespace stan {
 namespace math {
@@ -84,11 +76,7 @@
  * @throws std::domain_error if A is not square or the rows of b don't
  * match the size of A.
  */
-<<<<<<< HEAD
-template <int TriView, int R1, int C1, int R2, int C2>
-=======
 template <Eigen::UpLoType TriView, int R1, int C1, int R2, int C2>
->>>>>>> bd9b9e8f
 inline Eigen::Matrix<double, R1, C2> mdivide_left_tri(
     const Eigen::Matrix<double, R1, C1> &A,
     const Eigen::Matrix<double, R2, C2> &b) {
@@ -97,22 +85,10 @@
 #ifdef STAN_OPENCL
   if (A.rows()
       >= opencl_context.tuning_opts().tri_inverse_size_worth_transfer) {
-<<<<<<< HEAD
-    matrix_cl A_cl(A);
-    matrix_cl b_cl(b);
-    matrix_cl A_inv_cl(A.rows(), A.cols());
-    if (TriView == Eigen::Lower) {
-      A_inv_cl = tri_inverse<TriangularViewCL::Lower>(A_cl);
-    } else {
-      A_inv_cl = tri_inverse<TriangularViewCL::Upper>(A_cl);
-    }
-    matrix_cl C_cl = A_inv_cl * b_cl;
-=======
     matrix_cl<double> A_cl(A, from_eigen_uplo_type(TriView));
     matrix_cl<double> b_cl(b);
     matrix_cl<double> A_inv_cl = tri_inverse(A_cl);
     matrix_cl<double> C_cl = A_inv_cl * b_cl;
->>>>>>> bd9b9e8f
     return from_matrix_cl(C_cl);
   } else {
 #endif
@@ -133,11 +109,7 @@
  * @return x = A^-1 .
  * @throws std::domain_error if A is not square
  */
-<<<<<<< HEAD
-template <int TriView, int R1, int C1>
-=======
 template <Eigen::UpLoType TriView, int R1, int C1>
->>>>>>> bd9b9e8f
 inline Eigen::Matrix<double, R1, C1> mdivide_left_tri(
     const Eigen::Matrix<double, R1, C1> &A) {
   check_square("mdivide_left_tri", "A", A);
@@ -145,17 +117,8 @@
 #ifdef STAN_OPENCL
   if (A.rows()
       >= opencl_context.tuning_opts().tri_inverse_size_worth_transfer) {
-<<<<<<< HEAD
-    matrix_cl A_cl(A);
-    if (TriView == Eigen::Lower) {
-      A_cl = tri_inverse<TriangularViewCL::Lower>(A_cl);
-    } else {
-      A_cl = tri_inverse<TriangularViewCL::Upper>(A_cl);
-    }
-=======
     matrix_cl<double> A_cl(A, from_eigen_uplo_type(TriView));
     A_cl = tri_inverse(A_cl);
->>>>>>> bd9b9e8f
     return from_matrix_cl(A_cl);
   } else {
 #endif
