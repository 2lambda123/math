--- conflicted
+++ resolved
@@ -8,23 +8,6 @@
 namespace math {
 
 /**
-<<<<<<< HEAD
-=======
- * Structure to wrap inv_square() so that it can be vectorized.
- *
- * @tparam T type of variable
- * @param x variable
- * @return 1 / x squared.
- */
-struct inv_square_fun {
-  template <typename T>
-  static inline T fun(const T& x) {
-    return inv_square(x);
-  }
-};
-
-/**
->>>>>>> 5ce0718e
  * Vectorized version of inv_square().
  *
  * @tparam T type of container
