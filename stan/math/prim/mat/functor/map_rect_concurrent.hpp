--- conflicted
+++ resolved
@@ -43,32 +43,10 @@
   std::vector<int> world_f_out(num_jobs);
   std::vector<matrix_d> world_job_output(num_jobs);
 
-<<<<<<< HEAD
-  for_each(exec_policy, count_iter(0), count_iter(num_jobs), [&](int i) {
     world_job_output[i] = ReduceF()(shared_params_dbl, value_of(job_params[i]),
                                     x_r[i], x_i[i], msgs);
     world_f_out[i] = world_job_output[i].cols();
   });
-=======
-  int num_threads = get_num_threads(num_jobs);
-  int num_jobs_per_thread = num_jobs / num_threads;
-  futures.emplace_back(
-      std::async(std::launch::deferred, execute_chunk, 0, num_jobs_per_thread));
-
-#ifdef STAN_THREADS
-  if (num_threads > 1) {
-    const int num_big_threads = num_jobs % num_threads;
-    const int first_big_thread = num_threads - num_big_threads;
-    for (int i = 1, job_start = num_jobs_per_thread, job_size = 0;
-         i < num_threads; ++i, job_start += job_size) {
-      job_size = i >= first_big_thread ? num_jobs_per_thread + 1
-                                       : num_jobs_per_thread;
-      futures.emplace_back(
-          std::async(std::launch::async, execute_chunk, job_start, job_size));
-    }
-  }
-#endif
->>>>>>> fb2cc511
 
   // collect results
   const int num_world_output
