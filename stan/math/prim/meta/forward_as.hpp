#ifndef STAN_MATH_PRIM_META_FORWARD_AS_HPP
#define STAN_MATH_PRIM_META_FORWARD_AS_HPP

#include <stan/math/prim/meta.hpp>
#include <type_traits>

namespace stan {
namespace math {

namespace internal {
template <typename T1, typename T2>
constexpr bool eigen_static_size_match(T1 desired, T2 actual) {
  return static_cast<int>(desired) == Eigen::Dynamic
         || static_cast<int>(desired) == static_cast<int>(actual);
}
}  // namespace internal

/** \ingroup type_trait
 * Assume which type we get. If actual type is convertible to assumed type or in
 * case of eigen types compile time rows and columns also match or desired sizes
 * are dynamic this is a no-op. Otherwise it throws std::runtime_error, which
 * should never happen if used as intended.
 *
 * This is intended to be used in compile time branches that would otherwise
 * trigger compile error even though they are never executed.
 *
 * @tparam T_desired type of output we need to avoid compile time errors
 * @tparam T_actual actual type of the argument
 * @param a input value
 * @return the input value a
 */
template <typename T_desired, typename T_actual,
          typename
          = std::enable_if_t<std::is_same<std::decay_t<T_actual>,
                                          std::decay_t<T_desired>>::value
                             && !is_eigen<T_desired>::value>>
inline T_actual&& forward_as(T_actual&& a) {  // NOLINT
  return std::forward<T_actual>(a);
}

/** \ingroup type_trait
 * Assume which type we get. If actual type is not convertible to assumed type
 * or in case of eigen types compile time rows and columns are not the same and
 * desired sizes are not dynamic this has return type of \c T_desired, but it
 * only throws. This version should only be used where it is optimized away so
 * the throw should never happen.
 *
 * This is intended to be used in compile time branches that would otherwise
 * trigger compile error even though they are never executed.
 *
 * @tparam T_desired type of output we need to avoid compile time errors
 * @tparam T_actual actual type of the argument
 * @param a input value
 * @return nothing, this always throws
 * @throw always throws std::runtime_error
 */
template <typename T_desired, typename T_actual,
          typename = std::enable_if_t<
              !std::is_same<std::decay<T_actual>, std::decay<T_desired>>::value
<<<<<<< HEAD
              && !is_eigen<T_desired>::value>>
=======
              && (!is_eigen<T_desired>::value || !is_eigen<T_actual>::value)>>
>>>>>>> b83106df
inline T_desired forward_as(const T_actual& a) {
  throw std::runtime_error("Wrong type assumed! Please file a bug report.");
}

/** \ingroup type_trait
 * Assume which type we get. If actual type is convertible to assumed type or in
 * case of eigen types compile time rows and columns also match or desired sizes
 * are dynamic this is a no-op. Otherwise it throws std::runtime_error,
 * which should never happen if used as intended.
 *
 * This is intended to be used in compile time branches that would otherwise
 * trigger compile error even though they are never executed.
 *
 * @tparam T_desired type of output we need to avoid compile time errors
 * @tparam T_actual actual type of the argument
 * @param a input value
 * @return the input value a
 */
template <
    typename T_desired, typename T_actual,
    require_eigen_t<T_desired>* = nullptr,
    std::enable_if_t<
        std::is_same<value_type_t<T_actual>, value_type_t<T_desired>>::value
        && is_eigen<T_desired>::value && is_eigen<T_actual>::value
        && internal::eigen_static_size_match(
               T_desired::RowsAtCompileTime,
               std::decay_t<T_actual>::RowsAtCompileTime)
        && internal::eigen_static_size_match(
               T_desired::ColsAtCompileTime,
               std::decay_t<T_actual>::ColsAtCompileTime)>* = nullptr>
inline T_actual&& forward_as(T_actual&& a) {  // NOLINT
  return std::forward<T_actual>(a);
}

/**
 * Assume which type we get. If actual type is not convertible to assumed type
 * or in case of eigen types compile time rows and columns are not the same and
 * desired sizes are not dynamic this has return type of \c T_desired, but it
 * only throws. This version should only be used where it is optimized away so
 * the throw should never happen.
 *
 * This is intended to be used in compile time branches that would otherwise
 * trigger compile error even though they are never executed.
 *
 * @tparam T_desired type of output we need to avoid compile time errors
 * @tparam T_actual actual type of the argument
 * @param a input value
 * @return nothing, this always throws
 * @throw always throws std::runtime_error
 */
template <
    typename T_desired, typename T_actual,
    require_all_eigen_t<T_desired, T_actual>* = nullptr,
    std::enable_if_t<
        !std::is_same<value_type_t<T_actual>, value_type_t<T_desired>>::value
        || !internal::eigen_static_size_match(
               T_desired::RowsAtCompileTime,
               std::decay_t<T_actual>::RowsAtCompileTime)
        || !internal::eigen_static_size_match(
               T_desired::ColsAtCompileTime,
               std::decay_t<T_actual>::ColsAtCompileTime)>* = nullptr>
inline T_desired forward_as(const T_actual& a) {
  throw std::runtime_error("Wrong type assumed! Please file a bug report.");
}

}  // namespace math
}  // namespace stan
#endif<|MERGE_RESOLUTION|>--- conflicted
+++ resolved
@@ -57,11 +57,7 @@
 template <typename T_desired, typename T_actual,
           typename = std::enable_if_t<
               !std::is_same<std::decay<T_actual>, std::decay<T_desired>>::value
-<<<<<<< HEAD
-              && !is_eigen<T_desired>::value>>
-=======
               && (!is_eigen<T_desired>::value || !is_eigen<T_actual>::value)>>
->>>>>>> b83106df
 inline T_desired forward_as(const T_actual& a) {
   throw std::runtime_error("Wrong type assumed! Please file a bug report.");
 }
