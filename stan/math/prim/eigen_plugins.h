/**
 * Reimplements is_fvar without requiring external math headers
 *
 * decltype((void)(T::d_)) is a pre C++17 replacement for
 * std::void_t<decltype(T::d_)>
 *
 * TODO(Andrew): Replace with std::void_t after move to C++17
 */
template <class, class = void>
struct is_fvar : std::false_type
{ };
template <class T>
struct is_fvar<T, decltype((void)(T::d_))> : std::true_type
{ };

/**
 * Reimplements is_var without requiring external math headers
 *
 * TODO(Andrew): Replace with std::void_t after move to C++17
 */
template <class, class = void>
struct is_var : std::false_type
{ };
template <class T>
struct is_var<T, decltype((void)(T::vi_))> : std::true_type
{ };

/**
 * Reimplements is_vari without requiring external math headers
 *
 * TODO(Andrew): Replace with std::void_t after move to C++17
 */
template <class, class = void>
struct is_vari : std::false_type
{ };
template <class T>
struct is_vari<T, decltype((void)(std::remove_pointer_t<T>::adj_))> : std::true_type
{ };

//TODO(Andrew): Replace std::is_const<>::value with std::is_const_v<> after move to C++17
template <typename T>
using double_return_t = std::conditional_t<std::is_const<std::remove_reference_t<T>>::value,
                                         const double,
                                         double>;
template <typename T>
using reverse_return_t = std::conditional_t<std::is_const<std::remove_reference_t<T>>::value,
                                         const double&,
                                         double&>;

template <typename T>
using vari_return_t = std::conditional_t<std::is_const<std::remove_reference_t<T>>::value,
                                          const decltype(T::vi_)&,
                                          decltype(T::vi_)&>;

template <typename T>
using forward_return_t = std::conditional_t<std::is_const<std::remove_reference_t<T>>::value,
                                         const decltype(T::val_)&,
                                         decltype(T::val_)&>;
/**
 * Structure to return a view to the values in a var, vari*, and fvar<T>.
 * To identify the correct member to call for a given input, templates
 * check a combination of whether the input is a pointer (i.e. vari*)
 * and/or whether the input has member ".d_" (i.e. fvar).
 *
 * There are two methods for returning doubles unchanged. One which takes a reference
 * to a double and returns the same reference, used when 'chaining' methods
 * (i.e. A.adj().val()). The other for passing and returning by value, used directly
 * with matrices of doubles (i.e. A.val(), where A is of type MatrixXd).
 *
 * For definitions of EIGEN_EMPTY_STRUCT_CTOR, EIGEN_DEVICE_FUNC, and
 * EIGEN_STRONG_INLINE; see: https://eigen.tuxfamily.org/dox/XprHelper_8h_source.html
 */
struct val_Op{
  EIGEN_EMPTY_STRUCT_CTOR(val_Op);

  //Returns value from a vari*
  template<typename T = Scalar,
           std::enable_if_t<is_vari<T>::value>* = nullptr>
  EIGEN_DEVICE_FUNC EIGEN_STRONG_INLINE
    const double& operator()(T &v) const { return v->val_; }

  //Returns value from a var
  template<typename T = Scalar,
           std::enable_if_t<is_var<T>::value>* = nullptr>
  EIGEN_DEVICE_FUNC EIGEN_STRONG_INLINE
    const double& operator()(T &v) const { return v.vi_->val_; }

  //Returns value from an fvar
  template<typename T = Scalar,
           std::enable_if_t<is_fvar<T>::value>* = nullptr>
  EIGEN_DEVICE_FUNC EIGEN_STRONG_INLINE
    forward_return_t<T> operator()(T &v) const { return v.val_; }

  //Returns double unchanged from input (by value)
  template<typename T = Scalar,
           std::enable_if_t<std::is_arithmetic<T>::value>* = nullptr>
  EIGEN_DEVICE_FUNC EIGEN_STRONG_INLINE
    double_return_t<T> operator()(T v) const { return v; }

  //Returns double unchanged from input (by reference)
  EIGEN_DEVICE_FUNC EIGEN_STRONG_INLINE
  const double& operator()(const double& v) const { return v; }

  //Returns double unchanged from input (by reference)
  EIGEN_DEVICE_FUNC EIGEN_STRONG_INLINE
  double& operator()(double& v) const { return v; }
};

/**
 * Coefficient-wise function applying val_Op struct to a matrix of const var,
 * vari*, fvar, or doubles and returning a view to the const matrix
 * containing the values
 */
inline const CwiseUnaryOp<val_Op, const Derived>
val() const { return CwiseUnaryOp<val_Op, const Derived>(derived());
}

/**
<<<<<<< HEAD
 * Coefficient-wise function applying val_Op struct to a matrix
 * and returning a view to a matrix of the values.
 * This is meant to be used on the rhs of expressions.
 */
inline const CwiseUnaryOp<val_Op, Derived>
val_op() const { return CwiseUnaryOp<val_Op, Derived>(derived()); }

/**
 * Coefficient-wise function applying val_Op struct to a matrix of var,
 * vari*, fvar, or doubles and returning a view to the values
=======
 * Coefficient-wise function applying val_Op struct to a matrix of var
 * or vari* and returning a view to the matrix of doubles containing
 * the values
 */
inline CwiseUnaryOp<val_Op, Derived>
val_op() { return CwiseUnaryOp<val_Op, Derived>(derived());
}

/**
 * Coefficient-wise function applying val_Op struct to a matrix of var
 * or vari* and returning a view to the values
>>>>>>> d1a1d7e8
 */
inline CwiseUnaryView<val_Op, Derived>
val() { return CwiseUnaryView<val_Op, Derived>(derived());
}

/**
 * Structure to return tangent from an fvar.
 */
struct d_Op {
  EIGEN_EMPTY_STRUCT_CTOR(d_Op);

  //Returns tangent from an fvar
  template<typename T = Scalar>
  EIGEN_DEVICE_FUNC EIGEN_STRONG_INLINE
    forward_return_t<T> operator()(T &v) const { return v.d_; }
};

/**
 * Coefficient-wise function applying d_Op struct to a matrix of const fvar<T>
 * and returning a const matrix of type T containing the tangents
 */
inline const CwiseUnaryOp<d_Op, const Derived>
d() const { return CwiseUnaryOp<d_Op, const Derived>(derived());
}

/**
 * Coefficient-wise function applying d_Op struct to a matrix of fvar<T>
 * and returning a view to a matrix of type T of the tangents.
 */
inline const CwiseUnaryOp<d_Op, Derived>
d_op() const { return CwiseUnaryOp<d_Op, Derived>(derived()); }

/**
 * Coefficient-wise function applying d_Op struct to a matrix of fvar<T>
 * and returning a view to a matrix of type T of the tangents that can
 * be modified
 */
inline CwiseUnaryView<d_Op, Derived>
d() { return CwiseUnaryView<d_Op, Derived>(derived());
}

/**
 * Structure to return adjoints from var and vari*.
 */
struct adj_Op {
  EIGEN_EMPTY_STRUCT_CTOR(adj_Op);

  //Returns adjoint from a vari*
  template<typename T = Scalar,
           std::enable_if_t<is_vari<T>::value>* = nullptr>
  EIGEN_DEVICE_FUNC EIGEN_STRONG_INLINE
    reverse_return_t<T> operator()(T &v) const { return v->adj_; }

  //Returns adjoint from a var
  template<typename T = Scalar,
           std::enable_if_t<is_var<T>::value>* = nullptr>
  EIGEN_DEVICE_FUNC EIGEN_STRONG_INLINE
<<<<<<< HEAD
    reverse_return_t<T> operator()(T &v) const { return v.vi_->adj_; }
=======
    std::enable_if_t<!std::is_pointer<T>::value, reverse_return_t<T>>
      operator()(T &v) const { return v.vi_->adj_; }

>>>>>>> d1a1d7e8
};

/**
 * Coefficient-wise function applying adj_Op struct to a matrix of const var
 * and returning a const matrix of type T containing the values
 */
inline const CwiseUnaryOp<adj_Op, const Derived>
adj() const { return CwiseUnaryOp<adj_Op, const Derived>(derived());
}

/**
 * Coefficient-wise function applying adj_Op struct to a matrix of var
 * and returning a view to a matrix of doubles of the adjoints.
 * This is meant to be used on the rhs of expressions.
 */
inline const CwiseUnaryOp<adj_Op, Derived>
adj_op() const { return CwiseUnaryOp<adj_Op, Derived>(derived()); }

/**
 * Coefficient-wise function applying adj_Op struct to a matrix of var
 * and returning a view to a matrix of doubles of the adjoints that can
 * be modified
 */
inline CwiseUnaryView<adj_Op, Derived>
adj() { return CwiseUnaryView<adj_Op, Derived>(derived());
}

/**
 * Structure to return vari* from a var.
 */
struct vi_Op {
  EIGEN_EMPTY_STRUCT_CTOR(vi_Op);

  //Returns vari* from a var
  template<typename T = Scalar>
  EIGEN_DEVICE_FUNC EIGEN_STRONG_INLINE
    vari_return_t<T> operator()(T &v) const { return v.vi_; }
};

/**
 * Coefficient-wise function applying vi_Op struct to a matrix of const var
 * and returning a const matrix of vari*
 */
inline const CwiseUnaryOp<vi_Op, const Derived>
vi() const { return CwiseUnaryOp<vi_Op, const Derived>(derived());
}

/**
 * Coefficient-wise function applying vi_Op struct to a matrix of var
 * and returning a view to a matrix of vari* that can be modified
 */
inline CwiseUnaryView<vi_Op, Derived>
vi() { return CwiseUnaryView<vi_Op, Derived>(derived());
}

#define EIGEN_STAN_MATRIXBASE_PLUGIN
#define EIGEN_STAN_ARRAYBASE_PLUGIN<|MERGE_RESOLUTION|>--- conflicted
+++ resolved
@@ -116,30 +116,18 @@
 }
 
 /**
-<<<<<<< HEAD
- * Coefficient-wise function applying val_Op struct to a matrix
- * and returning a view to a matrix of the values.
- * This is meant to be used on the rhs of expressions.
+ * Coefficient-wise function applying val_Op struct to a matrix of var
+ * or vari* and returning a view to the const matrix containing
+ * the values
  */
 inline const CwiseUnaryOp<val_Op, Derived>
-val_op() const { return CwiseUnaryOp<val_Op, Derived>(derived()); }
-
-/**
- * Coefficient-wise function applying val_Op struct to a matrix of var,
- * vari*, fvar, or doubles and returning a view to the values
-=======
- * Coefficient-wise function applying val_Op struct to a matrix of var
- * or vari* and returning a view to the matrix of doubles containing
- * the values
- */
-inline CwiseUnaryOp<val_Op, Derived>
 val_op() { return CwiseUnaryOp<val_Op, Derived>(derived());
 }
 
 /**
  * Coefficient-wise function applying val_Op struct to a matrix of var
  * or vari* and returning a view to the values
->>>>>>> d1a1d7e8
+
  */
 inline CwiseUnaryView<val_Op, Derived>
 val() { return CwiseUnaryView<val_Op, Derived>(derived());
@@ -197,13 +185,7 @@
   template<typename T = Scalar,
            std::enable_if_t<is_var<T>::value>* = nullptr>
   EIGEN_DEVICE_FUNC EIGEN_STRONG_INLINE
-<<<<<<< HEAD
     reverse_return_t<T> operator()(T &v) const { return v.vi_->adj_; }
-=======
-    std::enable_if_t<!std::is_pointer<T>::value, reverse_return_t<T>>
-      operator()(T &v) const { return v.vi_->adj_; }
-
->>>>>>> d1a1d7e8
 };
 
 /**
