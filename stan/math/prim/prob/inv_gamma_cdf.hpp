#ifndef STAN_MATH_PRIM_PROB_INV_GAMMA_CDF_HPP
#define STAN_MATH_PRIM_PROB_INV_GAMMA_CDF_HPP

#include <stan/math/prim/meta.hpp>
#include <stan/math/prim/err.hpp>
#include <stan/math/prim/fun/constants.hpp>
#include <stan/math/prim/fun/digamma.hpp>
#include <stan/math/prim/fun/exp.hpp>
#include <stan/math/prim/fun/gamma_q.hpp>
#include <stan/math/prim/fun/grad_reg_inc_gamma.hpp>
#include <stan/math/prim/fun/inv.hpp>
#include <stan/math/prim/fun/max_size.hpp>
#include <stan/math/prim/fun/size.hpp>
#include <stan/math/prim/fun/size_zero.hpp>
#include <stan/math/prim/fun/tgamma.hpp>
#include <stan/math/prim/fun/value_of.hpp>
#include <cmath>

namespace stan {
namespace math {

/** \ingroup prob_dists
 * The CDF of an inverse gamma density for y with the specified
 * shape and scale parameters. y, shape, and scale parameters must
 * be greater than 0.
 *
 * @tparam T_y type of scalar
 * @tparam T_shape type of shape
 * @tparam T_scale type of scale
 * @param y A scalar variable.
 * @param alpha Shape parameter.
 * @param beta Scale parameter.
 * @throw std::domain_error if alpha is not greater than 0.
 * @throw std::domain_error if beta is not greater than 0.
 * @throw std::domain_error if y is not greater than 0.
 */

template <typename T_y, typename T_shape, typename T_scale>
return_type_t<T_y, T_shape, T_scale> inv_gamma_cdf(const T_y& y,
                                                   const T_shape& alpha,
                                                   const T_scale& beta) {
  using T_partials_return = partials_return_t<T_y, T_shape, T_scale>;
<<<<<<< HEAD
=======
  using std::exp;
  using std::pow;
>>>>>>> b7ff6d2e
  static const char* function = "inv_gamma_cdf";
  check_positive_finite(function, "Shape parameter", alpha);
  check_positive_finite(function, "Scale parameter", beta);
  check_not_nan(function, "Random variable", y);
  check_nonnegative(function, "Random variable", y);
  check_consistent_sizes(function, "Random variable", y, "Shape parameter",
                         alpha, "Scale Parameter", beta);

  if (size_zero(y, alpha, beta)) {
    return 1.0;
  }

<<<<<<< HEAD
  using std::exp;
  using std::pow;
=======
>>>>>>> b7ff6d2e
  T_partials_return P(1.0);
  operands_and_partials<T_y, T_shape, T_scale> ops_partials(y, alpha, beta);

  scalar_seq_view<T_y> y_vec(y);
  scalar_seq_view<T_shape> alpha_vec(alpha);
  scalar_seq_view<T_scale> beta_vec(beta);
  size_t size_y = stan::math::size(y);
  size_t size_alpha = stan::math::size(alpha);
  size_t N = max_size(y, alpha, beta);

  // Explicit return for extreme values
  // The gradients are technically ill-defined, but treated as zero
  for (size_t i = 0; i < size_y; i++) {
    if (value_of(y_vec[i]) == 0) {
      return ops_partials.build(0.0);
    }
  }

<<<<<<< HEAD
  VectorBuilder<true, T_partials_return, T_y> inv_y(size_y);
  for (size_t i = 0; i < size_y; i++) {
    inv_y[i] = inv(value_of(y_vec[i]));
  }

  VectorBuilder<!is_constant_all<T_y, T_shape, T_scale>::value,
                T_partials_return, T_shape>
      tgamma_vec(size_alpha);
=======
>>>>>>> b7ff6d2e
  VectorBuilder<!is_constant_all<T_shape>::value, T_partials_return, T_shape>
      digamma_vec(size_alpha);
  if (!is_constant_all<T_y, T_shape, T_scale>::value) {
    for (size_t i = 0; i < size_alpha; i++) {
      const T_partials_return alpha_dbl = value_of(alpha_vec[i]);
      tgamma_vec[i] = tgamma(alpha_dbl);
      if (!is_constant_all<T_shape>::value) {
        digamma_vec[i] = digamma(alpha_dbl);
      }
    }
  }

  for (size_t n = 0; n < N; n++) {
    // Explicit results for extreme values
    // The gradients are technically ill-defined, but treated as zero
    if (value_of(y_vec[n]) == INFTY) {
      continue;
    }

    const T_partials_return alpha_dbl = value_of(alpha_vec[n]);
    const T_partials_return beta_over_y = value_of(beta_vec[n]) * inv_y[n];
    const T_partials_return Pn = gamma_q(alpha_dbl, beta_over_y);
    const T_partials_return rep_deriv
        = is_constant_all<T_y, T_scale>::value
              ? 0
              : inv_y[n] * exp(-beta_over_y) * pow(beta_over_y, alpha_dbl - 1)
                    / (tgamma_vec[n] * Pn);
    P *= Pn;

    if (!is_constant_all<T_y>::value) {
      ops_partials.edge1_.partials_[n] += beta_over_y * rep_deriv;
    }
    if (!is_constant_all<T_shape>::value) {
      ops_partials.edge2_.partials_[n]
          += grad_reg_inc_gamma(alpha_dbl, beta_over_y, tgamma_vec[n],
                                digamma_vec[n])
             / Pn;
    }
    if (!is_constant_all<T_scale>::value) {
      ops_partials.edge3_.partials_[n] -= rep_deriv;
    }
  }

  if (!is_constant_all<T_y>::value) {
    for (size_t n = 0; n < size_y; ++n) {
      ops_partials.edge1_.partials_[n] *= P;
    }
  }
  if (!is_constant_all<T_shape>::value) {
    for (size_t n = 0; n < size_alpha; ++n) {
      ops_partials.edge2_.partials_[n] *= P;
    }
  }
  if (!is_constant_all<T_scale>::value) {
    for (size_t n = 0; n < stan::math::size(beta); ++n) {
      ops_partials.edge3_.partials_[n] *= P;
    }
  }
  return ops_partials.build(P);
}

}  // namespace math
}  // namespace stan
#endif<|MERGE_RESOLUTION|>--- conflicted
+++ resolved
@@ -40,11 +40,8 @@
                                                    const T_shape& alpha,
                                                    const T_scale& beta) {
   using T_partials_return = partials_return_t<T_y, T_shape, T_scale>;
-<<<<<<< HEAD
-=======
   using std::exp;
   using std::pow;
->>>>>>> b7ff6d2e
   static const char* function = "inv_gamma_cdf";
   check_positive_finite(function, "Shape parameter", alpha);
   check_positive_finite(function, "Scale parameter", beta);
@@ -57,11 +54,6 @@
     return 1.0;
   }
 
-<<<<<<< HEAD
-  using std::exp;
-  using std::pow;
-=======
->>>>>>> b7ff6d2e
   T_partials_return P(1.0);
   operands_and_partials<T_y, T_shape, T_scale> ops_partials(y, alpha, beta);
 
@@ -80,7 +72,6 @@
     }
   }
 
-<<<<<<< HEAD
   VectorBuilder<true, T_partials_return, T_y> inv_y(size_y);
   for (size_t i = 0; i < size_y; i++) {
     inv_y[i] = inv(value_of(y_vec[i]));
@@ -89,8 +80,6 @@
   VectorBuilder<!is_constant_all<T_y, T_shape, T_scale>::value,
                 T_partials_return, T_shape>
       tgamma_vec(size_alpha);
-=======
->>>>>>> b7ff6d2e
   VectorBuilder<!is_constant_all<T_shape>::value, T_partials_return, T_shape>
       digamma_vec(size_alpha);
   if (!is_constant_all<T_y, T_shape, T_scale>::value) {
