#ifndef STAN_MATH_PRIM_PROB_CHI_SQUARE_LCDF_HPP
#define STAN_MATH_PRIM_PROB_CHI_SQUARE_LCDF_HPP

#include <stan/math/prim/meta.hpp>
#include <stan/math/prim/err.hpp>
#include <stan/math/prim/fun/constants.hpp>
#include <stan/math/prim/fun/digamma.hpp>
#include <stan/math/prim/fun/exp.hpp>
#include <stan/math/prim/fun/gamma_p.hpp>
#include <stan/math/prim/fun/grad_reg_inc_gamma.hpp>
#include <stan/math/prim/fun/log.hpp>
#include <stan/math/prim/fun/max_size.hpp>
#include <stan/math/prim/fun/size.hpp>
#include <stan/math/prim/fun/size_zero.hpp>
#include <stan/math/prim/fun/tgamma.hpp>
#include <stan/math/prim/fun/value_of.hpp>
#include <cmath>

namespace stan {
namespace math {

/** \ingroup prob_dists
 * Returns the chi square log cumulative distribution function for the given
 * variate and degrees of freedom. If given containers of matching sizes,
 * returns the log sum of probabilities.
 *
 * @tparam T_y type of scalar parameter
 * @tparam T_dof type of degrees of freedom parameter
 * @param y scalar parameter
 * @param nu degrees of freedom parameter
 * @return log probability or log sum of probabilities
 * @throw std::domain_error if y is negative or nu is nonpositive
 * @throw std::invalid_argument if container sizes mismatch
 */
template <typename T_y, typename T_dof>
return_type_t<T_y, T_dof> chi_square_lcdf(const T_y& y, const T_dof& nu) {
  using T_partials_return = partials_return_t<T_y, T_dof>;
<<<<<<< HEAD
=======
  using std::exp;
  using std::log;
  using std::pow;
>>>>>>> b7ff6d2e
  static const char* function = "chi_square_lcdf";
  check_not_nan(function, "Random variable", y);
  check_nonnegative(function, "Random variable", y);
  check_positive_finite(function, "Degrees of freedom parameter", nu);
  check_consistent_sizes(function, "Random variable", y,
                         "Degrees of freedom parameter", nu);

  if (size_zero(y, nu)) {
<<<<<<< HEAD
    return 0.0;
  }

  using std::exp;
  using std::log;
  using std::pow;
=======
    return 0;
  }

>>>>>>> b7ff6d2e
  T_partials_return cdf_log(0.0);
  operands_and_partials<T_y, T_dof> ops_partials(y, nu);

  scalar_seq_view<T_y> y_vec(y);
  scalar_seq_view<T_dof> nu_vec(nu);
  size_t size_nu = stan::math::size(nu);
  size_t N = max_size(y, nu);

  // Explicit return for extreme values
  // The gradients are technically ill-defined, but treated as zero
  for (size_t i = 0; i < stan::math::size(y); i++) {
    const T_partials_return y_dbl = value_of(y_vec[i]);
    if (y_dbl == 0) {
      return ops_partials.build(NEGATIVE_INFTY);
    }
    if (y_dbl == INFTY) {
      return ops_partials.build(0.0);
    }
  }

<<<<<<< HEAD
  VectorBuilder<true, T_partials_return, T_dof> half_nu(size_nu);
  VectorBuilder<!is_constant_all<T_y, T_dof>::value, T_partials_return, T_dof>
      tgamma_vec(size_nu);
=======
>>>>>>> b7ff6d2e
  VectorBuilder<!is_constant_all<T_dof>::value, T_partials_return, T_dof>
      digamma_vec(size_nu);
  for (size_t i = 0; i < size_nu; i++) {
    const T_partials_return half_nu_dbl = 0.5 * value_of(nu_vec[i]);
    half_nu[i] = half_nu_dbl;
    if (!is_constant_all<T_y, T_dof>::value) {
      tgamma_vec[i] = tgamma(half_nu[i]);
    }
    if (!is_constant_all<T_dof>::value) {
      digamma_vec[i] = digamma(half_nu_dbl);
    }
  }

  for (size_t n = 0; n < N; n++) {
    const T_partials_return half_y_dbl = 0.5 * value_of(y_vec[n]);
    const T_partials_return Pn = gamma_p(half_nu[n], half_y_dbl);

    cdf_log += log(Pn);

    if (!is_constant_all<T_y>::value) {
      ops_partials.edge1_.partials_[n] += 0.5 * exp(-half_y_dbl)
                                          * pow(half_y_dbl, half_nu[n] - 1)
                                          / (tgamma_vec[n] * Pn);
    }
    if (!is_constant_all<T_dof>::value) {
      ops_partials.edge2_.partials_[n]
          -= 0.5
             * grad_reg_inc_gamma(half_nu[n], half_y_dbl, tgamma_vec[n],
                                  digamma_vec[n])
             / Pn;
    }
  }
  return ops_partials.build(cdf_log);
}

}  // namespace math
}  // namespace stan
#endif<|MERGE_RESOLUTION|>--- conflicted
+++ resolved
@@ -35,12 +35,9 @@
 template <typename T_y, typename T_dof>
 return_type_t<T_y, T_dof> chi_square_lcdf(const T_y& y, const T_dof& nu) {
   using T_partials_return = partials_return_t<T_y, T_dof>;
-<<<<<<< HEAD
-=======
   using std::exp;
   using std::log;
   using std::pow;
->>>>>>> b7ff6d2e
   static const char* function = "chi_square_lcdf";
   check_not_nan(function, "Random variable", y);
   check_nonnegative(function, "Random variable", y);
@@ -49,18 +46,9 @@
                          "Degrees of freedom parameter", nu);
 
   if (size_zero(y, nu)) {
-<<<<<<< HEAD
-    return 0.0;
-  }
-
-  using std::exp;
-  using std::log;
-  using std::pow;
-=======
     return 0;
   }
 
->>>>>>> b7ff6d2e
   T_partials_return cdf_log(0.0);
   operands_and_partials<T_y, T_dof> ops_partials(y, nu);
 
@@ -81,12 +69,9 @@
     }
   }
 
-<<<<<<< HEAD
   VectorBuilder<true, T_partials_return, T_dof> half_nu(size_nu);
   VectorBuilder<!is_constant_all<T_y, T_dof>::value, T_partials_return, T_dof>
       tgamma_vec(size_nu);
-=======
->>>>>>> b7ff6d2e
   VectorBuilder<!is_constant_all<T_dof>::value, T_partials_return, T_dof>
       digamma_vec(size_nu);
   for (size_t i = 0; i < size_nu; i++) {
