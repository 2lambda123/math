#ifndef STAN_MATH_PRIM_PROB_FRECHET_LPDF_HPP
#define STAN_MATH_PRIM_PROB_FRECHET_LPDF_HPP

#include <stan/math/prim/meta.hpp>
#include <stan/math/prim/err.hpp>
#include <stan/math/prim/fun/constants.hpp>
#include <stan/math/prim/fun/log.hpp>
#include <stan/math/prim/fun/log1m.hpp>
#include <stan/math/prim/fun/max_size.hpp>
#include <stan/math/prim/fun/multiply_log.hpp>
#include <stan/math/prim/fun/size.hpp>
#include <stan/math/prim/fun/size_zero.hpp>
#include <stan/math/prim/fun/to_ref.hpp>
#include <stan/math/prim/fun/value_of.hpp>
#include <boost/random/weibull_distribution.hpp>
#include <boost/random/variate_generator.hpp>
#include <stan/math/prim/functor/operands_and_partials.hpp>
#include <cmath>

namespace stan {
namespace math {

// Frechet(y|alpha, sigma)     [y > 0;  alpha > 0;  sigma > 0]
// FIXME: document
template <bool propto, typename T_y, typename T_shape, typename T_scale>
return_type_t<T_y, T_shape, T_scale> frechet_lpdf(const T_y& y,
                                                  const T_shape& alpha,
                                                  const T_scale& sigma) {
  using T_partials_return = partials_return_t<T_y, T_shape, T_scale>;
  using T_y_ref = ref_type_t<T_y>;
  using T_alpha_ref = ref_type_t<T_shape>;
  using T_sigma_ref = ref_type_t<T_scale>;
  static const char* function = "frechet_lpdf";
  check_consistent_sizes(function, "Random variable", y, "Shape parameter",
                         alpha, "Scale parameter", sigma);
  T_y_ref y_ref = y;
  T_alpha_ref alpha_ref = alpha;
  T_sigma_ref sigma_ref = sigma;
  using std::pow;

  const auto& y_col = as_column_vector_or_scalar(y_ref);
  const auto& alpha_col = as_column_vector_or_scalar(alpha_ref);
  const auto& sigma_col = as_column_vector_or_scalar(sigma_ref);

  const auto& y_arr = as_array_or_scalar(y_col);
  const auto& alpha_arr = as_array_or_scalar(alpha_col);
  const auto& sigma_arr = as_array_or_scalar(sigma_col);

  ref_type_t<decltype(value_of(y_arr))> y_val = value_of(y_arr);
  ref_type_t<decltype(value_of(alpha_arr))> alpha_val = value_of(alpha_arr);
  ref_type_t<decltype(value_of(sigma_arr))> sigma_val = value_of(sigma_arr);

  check_positive(function, "Random variable", y_val);
  check_positive_finite(function, "Shape parameter", alpha_val);
  check_positive_finite(function, "Scale parameter", sigma_val);

  if (size_zero(y, alpha, sigma)) {
    return 0;
  }
  if (!include_summand<propto, T_y, T_shape, T_scale>::value) {
    return 0;
  }

  operands_and_partials<T_y_ref, T_alpha_ref, T_sigma_ref> ops_partials(
      y_ref, alpha_ref, sigma_ref);

  const auto& log_y
      = to_ref_if<(include_summand<propto, T_y, T_shape>::value
                   && include_summand<propto, T_shape, T_scale>::value)>(
          log(y_val));
  const auto& sigma_div_y_pow_alpha
      = to_ref_if<!is_constant_all<T_y, T_shape, T_scale>::value>(
          pow(sigma_val / y_val, alpha_val));

  size_t N = max_size(y, alpha, sigma);
  T_partials_return logp = -sum(sigma_div_y_pow_alpha);
  if (include_summand<propto, T_shape>::value) {
    logp += sum(log(alpha_val)) * N / size(alpha);
  }
  if (include_summand<propto, T_y, T_shape>::value) {
    logp -= sum((alpha_val + 1.0) * log_y) * N / max_size(y, alpha);
  }
  if (include_summand<propto, T_shape, T_scale>::value) {
    const auto& log_sigma
        = to_ref_if<!is_constant_all<T_shape>::value>(log(sigma_val));
    logp += sum(alpha_val * log_sigma) * N / max_size(alpha, sigma);
    if (!is_constant_all<T_shape>::value) {
      ops_partials.edge2_.partials_
          = inv(alpha_val) + (1 - sigma_div_y_pow_alpha) * (log_sigma - log_y);
    }
  }
<<<<<<< HEAD

  VectorBuilder<include_summand<propto, T_y, T_shape, T_scale>::value,
                T_partials_return, T_y>
      inv_y(size(y));
  for (size_t i = 0; i < stan::math::size(y); i++) {
    inv_y[i] = inv(value_of(y_vec[i]));
  }

  VectorBuilder<include_summand<propto, T_y, T_shape, T_scale>::value,
                T_partials_return, T_y, T_shape, T_scale>
      sigma_div_y_pow_alpha(N);
  for (size_t i = 0; i < N; i++) {
    const T_partials_return alpha_dbl = value_of(alpha_vec[i]);
    sigma_div_y_pow_alpha[i]
        = pow(inv_y[i] * value_of(sigma_vec[i]), alpha_dbl);
  }

  for (size_t n = 0; n < N; n++) {
    const T_partials_return alpha_dbl = value_of(alpha_vec[n]);
    if (include_summand<propto, T_shape>::value) {
      logp += log_alpha[n];
    }
    if (include_summand<propto, T_y, T_shape>::value) {
      logp -= (alpha_dbl + 1.0) * log_y[n];
    }
    if (include_summand<propto, T_shape, T_scale>::value) {
      logp += alpha_dbl * log_sigma[n];
    }
    logp -= sigma_div_y_pow_alpha[n];

    if (!is_constant_all<T_y>::value) {
      ops_partials.edge1_.partials_[n]
          += -(alpha_dbl + 1.0) * inv_y[n]
             + alpha_dbl * sigma_div_y_pow_alpha[n] * inv_y[n];
    }
    if (!is_constant_all<T_shape>::value) {
      ops_partials.edge2_.partials_[n]
          += 1.0 / alpha_dbl
             + (1.0 - sigma_div_y_pow_alpha[n]) * (log_sigma[n] - log_y[n]);
    }
    if (!is_constant_all<T_scale>::value) {
      ops_partials.edge3_.partials_[n] += alpha_dbl / value_of(sigma_vec[n])
                                          * (1 - sigma_div_y_pow_alpha[n]);
    }
=======
  if (!is_constant_all<T_y>::value) {
    ops_partials.edge1_.partials_
        = (alpha_val * sigma_div_y_pow_alpha - (alpha_val + 1)) / y_val;
  }
  if (!is_constant_all<T_scale>::value) {
    ops_partials.edge3_.partials_
        = alpha_val / sigma_val * (1 - sigma_div_y_pow_alpha);
>>>>>>> 8eb3b37f
  }
  return ops_partials.build(logp);
}

template <typename T_y, typename T_shape, typename T_scale>
inline return_type_t<T_y, T_shape, T_scale> frechet_lpdf(const T_y& y,
                                                         const T_shape& alpha,
                                                         const T_scale& sigma) {
  return frechet_lpdf<false>(y, alpha, sigma);
}

}  // namespace math
}  // namespace stan
#endif<|MERGE_RESOLUTION|>--- conflicted
+++ resolved
@@ -89,52 +89,6 @@
           = inv(alpha_val) + (1 - sigma_div_y_pow_alpha) * (log_sigma - log_y);
     }
   }
-<<<<<<< HEAD
-
-  VectorBuilder<include_summand<propto, T_y, T_shape, T_scale>::value,
-                T_partials_return, T_y>
-      inv_y(size(y));
-  for (size_t i = 0; i < stan::math::size(y); i++) {
-    inv_y[i] = inv(value_of(y_vec[i]));
-  }
-
-  VectorBuilder<include_summand<propto, T_y, T_shape, T_scale>::value,
-                T_partials_return, T_y, T_shape, T_scale>
-      sigma_div_y_pow_alpha(N);
-  for (size_t i = 0; i < N; i++) {
-    const T_partials_return alpha_dbl = value_of(alpha_vec[i]);
-    sigma_div_y_pow_alpha[i]
-        = pow(inv_y[i] * value_of(sigma_vec[i]), alpha_dbl);
-  }
-
-  for (size_t n = 0; n < N; n++) {
-    const T_partials_return alpha_dbl = value_of(alpha_vec[n]);
-    if (include_summand<propto, T_shape>::value) {
-      logp += log_alpha[n];
-    }
-    if (include_summand<propto, T_y, T_shape>::value) {
-      logp -= (alpha_dbl + 1.0) * log_y[n];
-    }
-    if (include_summand<propto, T_shape, T_scale>::value) {
-      logp += alpha_dbl * log_sigma[n];
-    }
-    logp -= sigma_div_y_pow_alpha[n];
-
-    if (!is_constant_all<T_y>::value) {
-      ops_partials.edge1_.partials_[n]
-          += -(alpha_dbl + 1.0) * inv_y[n]
-             + alpha_dbl * sigma_div_y_pow_alpha[n] * inv_y[n];
-    }
-    if (!is_constant_all<T_shape>::value) {
-      ops_partials.edge2_.partials_[n]
-          += 1.0 / alpha_dbl
-             + (1.0 - sigma_div_y_pow_alpha[n]) * (log_sigma[n] - log_y[n]);
-    }
-    if (!is_constant_all<T_scale>::value) {
-      ops_partials.edge3_.partials_[n] += alpha_dbl / value_of(sigma_vec[n])
-                                          * (1 - sigma_div_y_pow_alpha[n]);
-    }
-=======
   if (!is_constant_all<T_y>::value) {
     ops_partials.edge1_.partials_
         = (alpha_val * sigma_div_y_pow_alpha - (alpha_val + 1)) / y_val;
@@ -142,7 +96,6 @@
   if (!is_constant_all<T_scale>::value) {
     ops_partials.edge3_.partials_
         = alpha_val / sigma_val * (1 - sigma_div_y_pow_alpha);
->>>>>>> 8eb3b37f
   }
   return ops_partials.build(logp);
 }
