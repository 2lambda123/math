#ifndef STAN_MATH_PRIM_PROB_INV_GAMMA_LPDF_HPP
#define STAN_MATH_PRIM_PROB_INV_GAMMA_LPDF_HPP

#include <stan/math/prim/meta.hpp>
#include <stan/math/prim/err.hpp>
#include <stan/math/prim/fun/constants.hpp>
#include <stan/math/prim/fun/digamma.hpp>
#include <stan/math/prim/fun/inv.hpp>
#include <stan/math/prim/fun/lgamma.hpp>
#include <stan/math/prim/fun/log.hpp>
#include <stan/math/prim/fun/max_size.hpp>
#include <stan/math/prim/fun/size.hpp>
#include <stan/math/prim/fun/size_zero.hpp>
#include <stan/math/prim/fun/value_of.hpp>
#include <cmath>

namespace stan {
namespace math {

/** \ingroup prob_dists
 * The log of an inverse gamma density for y with the specified
 * shape and scale parameters.
 * Shape and scale parameters must be greater than 0.
 * y must be greater than 0.
 *
 * @tparam T_y type of scalar
 * @tparam T_shape type of shape
 * @tparam T_scale type of scale
 * @param y A scalar variable.
 * @param alpha Shape parameter.
 * @param beta Scale parameter.
 * @throw std::domain_error if alpha is not greater than 0.
 * @throw std::domain_error if beta is not greater than 0.
 * @throw std::domain_error if y is not greater than 0.
 */
template <bool propto, typename T_y, typename T_shape, typename T_scale>
return_type_t<T_y, T_shape, T_scale> inv_gamma_lpdf(const T_y& y,
                                                    const T_shape& alpha,
                                                    const T_scale& beta) {
  using T_partials_return = partials_return_t<T_y, T_shape, T_scale>;
<<<<<<< HEAD
=======
  using std::log;
>>>>>>> b7ff6d2e
  static const char* function = "inv_gamma_lpdf";
  check_not_nan(function, "Random variable", y);
  check_positive_finite(function, "Shape parameter", alpha);
  check_positive_finite(function, "Scale parameter", beta);
  check_consistent_sizes(function, "Random variable", y, "Shape parameter",
                         alpha, "Scale parameter", beta);

  if (size_zero(y, alpha, beta)) {
    return 0;
  }
  if (!include_summand<propto, T_y, T_shape, T_scale>::value) {
    return 0;
  }

  using std::log;
  T_partials_return logp(0);
  operands_and_partials<T_y, T_shape, T_scale> ops_partials(y, alpha, beta);

  scalar_seq_view<T_y> y_vec(y);
  scalar_seq_view<T_shape> alpha_vec(alpha);
  scalar_seq_view<T_scale> beta_vec(beta);
<<<<<<< HEAD
  size_t size_y = stan::math::size(y);
  size_t size_alpha = stan::math::size(alpha);
  size_t size_beta = stan::math::size(beta);
=======
>>>>>>> b7ff6d2e
  size_t N = max_size(y, alpha, beta);

  for (size_t n = 0; n < size_y; n++) {
    if (value_of(y_vec[n]) <= 0) {
      return LOG_ZERO;
    }
  }

  VectorBuilder<include_summand<propto, T_y, T_shape>::value, T_partials_return,
                T_y>
      log_y(size_y);
  VectorBuilder<include_summand<propto, T_y, T_scale>::value, T_partials_return,
                T_y>
      inv_y(size_y);
  for (size_t n = 0; n < size_y; n++) {
    const T_partials_return y_dbl = value_of(y_vec[n]);
    if (include_summand<propto, T_y, T_shape>::value) {
      log_y[n] = log(y_dbl);
    }
    if (include_summand<propto, T_y, T_scale>::value) {
      inv_y[n] = inv(y_dbl);
    }
  }

  VectorBuilder<include_summand<propto, T_shape>::value, T_partials_return,
                T_shape>
      lgamma_alpha(size_alpha);
  VectorBuilder<!is_constant_all<T_shape>::value, T_partials_return, T_shape>
      digamma_alpha(size_alpha);
  for (size_t n = 0; n < size_alpha; n++) {
    const T_partials_return alpha_dbl = value_of(alpha_vec[n]);
    if (include_summand<propto, T_shape>::value) {
      lgamma_alpha[n] = lgamma(alpha_dbl);
    }
    if (!is_constant_all<T_shape>::value) {
      digamma_alpha[n] = digamma(alpha_dbl);
    }
  }

  VectorBuilder<include_summand<propto, T_shape, T_scale>::value,
                T_partials_return, T_scale>
      log_beta(size_beta);
  if (include_summand<propto, T_shape, T_scale>::value) {
    for (size_t n = 0; n < size_beta; n++) {
      log_beta[n] = log(value_of(beta_vec[n]));
    }
  }

  for (size_t n = 0; n < N; n++) {
    const T_partials_return alpha_dbl = value_of(alpha_vec[n]);
    const T_partials_return beta_dbl = value_of(beta_vec[n]);

    if (include_summand<propto, T_shape>::value) {
      logp -= lgamma_alpha[n];
    }
    if (include_summand<propto, T_shape, T_scale>::value) {
      logp += alpha_dbl * log_beta[n];
    }
    if (include_summand<propto, T_y, T_shape>::value) {
      logp -= (alpha_dbl + 1.0) * log_y[n];
    }
    if (include_summand<propto, T_y, T_scale>::value) {
      logp -= beta_dbl * inv_y[n];
    }

    if (!is_constant_all<scalar_type_t<T_y>>::value) {
      ops_partials.edge1_.partials_[n]
          -= (alpha_dbl + 1 - beta_dbl * inv_y[n]) * inv_y[n];
    }
    if (!is_constant_all<scalar_type_t<T_shape>>::value) {
      ops_partials.edge2_.partials_[n]
          += -digamma_alpha[n] + log_beta[n] - log_y[n];
    }
    if (!is_constant_all<scalar_type_t<T_scale>>::value) {
      ops_partials.edge3_.partials_[n] += alpha_dbl / beta_dbl - inv_y[n];
    }
  }
  return ops_partials.build(logp);
}

template <typename T_y, typename T_shape, typename T_scale>
inline return_type_t<T_y, T_shape, T_scale> inv_gamma_lpdf(
    const T_y& y, const T_shape& alpha, const T_scale& beta) {
  return inv_gamma_lpdf<false>(y, alpha, beta);
}

}  // namespace math
}  // namespace stan
#endif<|MERGE_RESOLUTION|>--- conflicted
+++ resolved
@@ -38,10 +38,7 @@
                                                     const T_shape& alpha,
                                                     const T_scale& beta) {
   using T_partials_return = partials_return_t<T_y, T_shape, T_scale>;
-<<<<<<< HEAD
-=======
   using std::log;
->>>>>>> b7ff6d2e
   static const char* function = "inv_gamma_lpdf";
   check_not_nan(function, "Random variable", y);
   check_positive_finite(function, "Shape parameter", alpha);
@@ -63,12 +60,9 @@
   scalar_seq_view<T_y> y_vec(y);
   scalar_seq_view<T_shape> alpha_vec(alpha);
   scalar_seq_view<T_scale> beta_vec(beta);
-<<<<<<< HEAD
   size_t size_y = stan::math::size(y);
   size_t size_alpha = stan::math::size(alpha);
   size_t size_beta = stan::math::size(beta);
-=======
->>>>>>> b7ff6d2e
   size_t N = max_size(y, alpha, beta);
 
   for (size_t n = 0; n < size_y; n++) {
