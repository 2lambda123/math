--- conflicted
+++ resolved
@@ -218,16 +218,10 @@
         write_events_(std::move(A.write_events_)),
         read_events_(std::move(A.read_events_)) {}
 
-<<<<<<< HEAD
-  /** \ingroup opencl
-   * Constructor for the matrix_cl that
-   * creates a copy of the Eigen matrix on the OpenCL device.
-=======
-  /**
+  /** \ingroup opencl
    * Constructor for the matrix_cl that creates a copy of a std::vector of Eigen
    * matrices on the OpenCL device. Each matrix is flattened into one column
    * of the resulting matrix_cl.
->>>>>>> 6723f817
    *
    * @param A the vector of  Eigen matrices
    *
@@ -249,17 +243,6 @@
     for (int i = 0, offset_size = 0; i < cols_; i++, offset_size += rows_) {
       check_size_match("matrix constructor", "input rows", A[i].size(),
                        "matrix_cl rows", rows_);
-<<<<<<< HEAD
-      /** \ingroup opencl
-       * Writes the contents of A[i] to the OpenCL buffer
-       * starting at the offset sizeof(double)*start.
-       * CL_TRUE denotes that the call is blocking as
-       * we do not want to execute any further kernels
-       * on the device until we are sure that the data
-       * is finished transfering
-       */
-=======
->>>>>>> 6723f817
       cl::Event write_event;
       queue.enqueueWriteBuffer(
           buffer_cl_,
@@ -391,13 +374,8 @@
     initialize_buffer(A);
   }
 
-<<<<<<< HEAD
-  /** \ingroup opencl
-   * Assign a \c matrix_cl to another
-=======
-  /**
+  /** \ingroup opencl
    * Move assignment operator.
->>>>>>> 6723f817
    */
   matrix_cl<T>& operator=(matrix_cl<T>&& a) {
     view_ = a.view();
@@ -410,13 +388,8 @@
     return *this;
   }
 
-<<<<<<< HEAD
-  /** \ingroup opencl
-   * Assign a \c matrix_cl to another
-=======
-  /**
+  /** \ingroup opencl
    * Copy assignment operator.
->>>>>>> 6723f817
    */
   matrix_cl<T>& operator=(const matrix_cl<T>& a) {
     this->view_ = a.view();
