--- conflicted
+++ resolved
@@ -40,12 +40,8 @@
   mutable std::vector<cl::Event> read_events_;   // Tracks reads
 
  public:
-<<<<<<< HEAD
   using Scalar = T;
-  typedef T type;
-=======
   using type = T;
->>>>>>> d4e9332d
   // Forward declare the methods that work in place on the matrix
   template <matrix_cl_view matrix_view = matrix_cl_view::Entire>
   void zeros();
@@ -236,18 +232,10 @@
    * @throw <code>std::invalid_argument</code> if the
    * matrices do not have matching dimensions
    */
-<<<<<<< HEAD
   template <typename Vec, require_std_vector_t<is_eigen, Vec>...>
   explicit matrix_cl(Vec&& A) try : rows_(A.empty() ? 0 : A[0].size()),
                                     cols_(A.size()) {
     if (this->size() == 0)
-=======
-  template <int R, int C>
-  explicit matrix_cl(const std::vector<Eigen::Matrix<T, R, C>>& A) try
-      : rows_(A.empty() ? 0 : A[0].size()),
-        cols_(A.size()) {
-    if (this->size() == 0) {
->>>>>>> d4e9332d
       return;
     }
     cl::Context& ctx = opencl_context.context();
@@ -269,11 +257,7 @@
       cl::Event write_event;
       queue.enqueueWriteBuffer(
           buffer_cl_, CL_FALSE, sizeof(double) * offset_size,
-<<<<<<< HEAD
-          sizeof(double) * rows_, A[i].eval().data(), NULL, &write_event);
-=======
-          sizeof(double) * rows_, A[i].data(), nullptr, &write_event);
->>>>>>> d4e9332d
+          sizeof(double) * rows_, A[i].eval().data(), nullptr, &write_event);
       this->add_write_event(write_event);
     }
   } catch (const cl::Error& e) {
@@ -334,11 +318,7 @@
       buffer_cl_ = cl::Buffer(ctx, CL_MEM_READ_WRITE, sizeof(T) * A.size());
       cl::Event transfer_event;
       queue.enqueueWriteBuffer(buffer_cl_, CL_FALSE, 0, sizeof(T) * A.size(),
-<<<<<<< HEAD
-                               A.eval().data(), NULL, &transfer_event);
-=======
-                               A.data(), nullptr, &transfer_event);
->>>>>>> d4e9332d
+                               A.eval().data(), nullptr, &transfer_event);
       this->add_write_event(transfer_event);
     } catch (const cl::Error& e) {
       check_opencl_error("matrix constructor", e);
@@ -444,7 +424,6 @@
   /**
    * Assign a matrix_cl from one place to another
    */
-<<<<<<< HEAD
   template <typename Mat, require_matrix_cl_t<std::is_arithmetic, Mat>...>
   matrix_cl<T>& operator=(Mat&& a) {
     check_size_match("move of (OpenCL) matrix", "source.rows()", a.rows(),
@@ -452,17 +431,6 @@
     check_size_match("move of (OpenCL) matrix", "source.cols()", a.cols(),
                      "destination.cols()", this->cols());
     // Need to wait for all of matrices events before destroying old buffer
-=======
-  matrix_cl<T>& operator=(const matrix_cl<T>& a) {
-    check_size_match("assignment of (OpenCL) matrices", "source.rows()",
-                     a.rows(), "destination.rows()", rows());
-    check_size_match("assignment of (OpenCL) matrices", "source.cols()",
-                     a.cols(), "destination.cols()", cols());
-    if (a.size() == 0) {
-      return *this;
-    }
-    view_ = a.view();
->>>>>>> d4e9332d
     this->wait_for_read_write_events();
     a.wait_for_read_write_events();
     buffer_cl_ = std::forward<decltype(a.buffer_cl_)>(a.buffer_cl_);
