--- conflicted
+++ resolved
@@ -360,14 +360,10 @@
    * @throw <code>std::system_error</code> if the
    * matrices do not have matching dimensions
    */
-<<<<<<< HEAD
-  template <typename Vec, require_std_vector_t<std::is_arithmetic, Vec>...>
-  explicit matrix_cl(Vec&& A, const int& R, const int& C) : rows_(R), cols_(C) {
-=======
-  explicit matrix_cl(const std::vector<T>& A, const int& R, const int& C,
+template <typename Vec, require_std_vector_t<std::is_arithmetic, Vec>...>
+explicit matrix_cl(Vec&& A, const int& R, const int& C,
                      matrix_cl_view partial_view = matrix_cl_view::Entire)
       : rows_(R), cols_(C), view_(partial_view) {
->>>>>>> e2a8367f
     if (size() == 0) {
       return;
     }
@@ -385,50 +381,6 @@
   }
 
   /**
-<<<<<<< HEAD
-   * Constructs a const matrix_cl that contains a copy of the Eigen matrix on
-   * the OpenCL device. If the matrix already has a cached copy on the device,
-   * the cache is used and no copying is done. Changing the resulting matrix_cl
-   * would change cache, so do not do it! If changes are needed a copy must be
-   * made.
-   *
-   * @tparam R row type of input matrix
-   * @tparam C column type of input matrix
-   * @param A the Eigen matrix
-   * @param partial_view which part of the matrix is used
-   */
-  template <typename Mat, require_eigen_t<std::is_arithmetic, Mat>...>
-  static matrix_cl<T> constant(Mat& A, matrix_cl_view partial_view
-                                       = matrix_cl_view::Entire) {
-    printf("\nThis was used\n");
-#ifndef STAN_OPENCL_NOCACHE
-    if (A.opencl_buffer_() != NULL) {
-      return matrix_cl<T>(A.opencl_buffer_, A.rows(), A.cols(), partial_view);
-    } else {
-      matrix_cl<T> res(A, partial_view);
-      A.opencl_buffer_ = res.buffer();
-      return res;
-    }
-#else
-    return matrix_cl<T>(A, partial_view);
-#endif
-  }
-
-  /**
-   * Constructs a const matrix_cl that contains a single value on the OpenCL
-   * device.
-   *
-   * @param A the value
-   * @param partial_view which part of the matrix is used
-   */
-  static matrix_cl<T> constant(T A, matrix_cl_view partial_view
-                                    = matrix_cl_view::Entire) {
-    return matrix_cl<T>(A);
-  }
-
-  /**
-=======
->>>>>>> e2a8367f
    * Construct from \c array of doubles with given rows and columns
    *
    * @param A array of doubles
@@ -458,85 +410,23 @@
   }
 
   /**
-   * Assign a matrix_cl from one place to another
-   */
-<<<<<<< HEAD
-  template <typename Mat, require_matrix_cl_t<std::is_arithmetic, Mat>...>
-  matrix_cl<T>& operator=(Mat&& a) {
-    check_size_match("move of (OpenCL) matrix", "source.rows()", a.rows(),
-                     "destination.rows()", this->rows());
-    check_size_match("move of (OpenCL) matrix", "source.cols()", a.cols(),
-                     "destination.cols()", this->cols());
-    // Need to wait for all of matrices events before destroying old buffer
-=======
-  matrix_cl<T>& operator=(const matrix_cl<T>& a) {
+   * Assign a \c matrix_cl to another
+   */
+   template <typename Mat, require_matrix_cl_t<std::is_arithmetic, Mat>...>
+   matrix_cl<T>& operator=(Mat&& a) {
     if (a.size() == 0) {
       return *this;
     }
     view_ = a.view();
     rows_ = a.rows();
     cols_ = a.cols();
->>>>>>> e2a8367f
     this->wait_for_read_write_events();
-    // If it's an lvalue we will make copies
-    if (std::is_rvalue_reference<Mat>::value) {
-      a.wait_for_read_write_events();
-    }
     buffer_cl_ = std::forward<decltype(a.buffer_cl_)>(a.buffer_cl_);
-    view_ = std::forward<decltype(a.view_)>(a.view_);
     write_events_ = std::forward<decltype(a.write_events_)>(a.write_events_);
     read_events_ = std::forward<decltype(a.read_events_)>(a.read_events_);
     return *this;
   }
 
-  /**
-   * Assign a \c matrix_cl of one arithmetic type to another
-   */
-<<<<<<< HEAD
-  template <typename U, typename = require_arithmetic<U>>
-  matrix_cl<T>& operator=(const matrix_cl<U>& a) {
-    check_size_match("assignment of (OpenCL) matrices", "source.rows()",
-                     a.rows(), "destination.rows()", rows());
-    check_size_match("assignment of (OpenCL) matrices", "source.cols()",
-                     a.cols(), "destination.cols()", cols());
-=======
-  matrix_cl<T>& operator=(matrix_cl<T>&& a) {
->>>>>>> e2a8367f
-    // Need to wait for all of matrices events before destroying old buffer
-    this->wait_for_read_write_events();
-    buffer_cl_ = a.buffer();
-    view_ = a.view();
-<<<<<<< HEAD
-=======
-    write_events_ = std::move(a.write_events_);
-    read_events_ = std::move(a.read_events_);
-    rows_ = a.rows();
-    cols_ = a.cols();
->>>>>>> e2a8367f
-    return *this;
-  }
-
-  /**
-   * Assign a \c matrix_cl of one arithmetic type to another
-   */
-<<<<<<< HEAD
-  matrix_cl<T>& operator=(const matrix_cl<T>& a) {
-    check_size_match("assignment of (OpenCL) matrices", "source.rows()",
-                     a.rows(), "destination.rows()", rows());
-    check_size_match("assignment of (OpenCL) matrices", "source.cols()",
-                     a.cols(), "destination.cols()", cols());
-=======
-  template <typename U, typename = enable_if_arithmetic<U>>
-  matrix_cl<T>& operator=(const matrix_cl<U>& a) {
->>>>>>> e2a8367f
-    // Need to wait for all of matrices events before destroying old buffer
-    this->wait_for_read_write_events();
-    buffer_cl_ = a.buffer();
-    view_ = a.view();
-    rows_ = a.rows();
-    cols_ = a.cols();
-    return *this;
-  }
 };  // namespace math
 
 template <typename T>
