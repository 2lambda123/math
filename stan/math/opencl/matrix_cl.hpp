#ifndef STAN_MATH_OPENCL_MATRIX_CL_HPP
#define STAN_MATH_OPENCL_MATRIX_CL_HPP
#ifdef STAN_OPENCL
#include <stan/math/prim/mat/fun/Eigen.hpp>
#include <stan/math/prim/meta.hpp>
#include <stan/math/opencl/is_matrix_cl.hpp>
#include <stan/math/opencl/opencl_context.hpp>
#include <stan/math/opencl/matrix_cl_view.hpp>
#include <stan/math/opencl/err/check_opencl.hpp>
#include <stan/math/prim/arr/fun/vec_concat.hpp>
#include <stan/math/prim/scal/err/check_size_match.hpp>
#include <stan/math/prim/scal/err/domain_error.hpp>
#include <cl.hpp>
#include <algorithm>
#include <iostream>
#include <string>
#include <type_traits>
#include <vector>

/** \ingroup opencl
 *  @file stan/math/opencl/matrix_cl.hpp
 *  @brief The matrix_cl class - allocates memory space on the OpenCL device,
 *    functions for transfering matrices to and from OpenCL devices
 */
namespace stan {
namespace math {

/** \ingroup opencl
 * Represents a matrix on the OpenCL device.
 * @tparam T an arithmetic type for the type stored in the OpenCL buffer.
 */
template <typename T>
class matrix_cl<T, require_arithmetic_t<T>> {
 private:
  cl::Buffer buffer_cl_;  // Holds the allocated memory on the device
  int rows_{0};
  int cols_{0};
  // Holds info on if matrix is a special type
  matrix_cl_view view_{matrix_cl_view::Entire};
  mutable std::vector<cl::Event> write_events_;  // Tracks write jobs
  mutable std::vector<cl::Event> read_events_;   // Tracks reads

 public:
  using Scalar = T;
  using type = T;
  // Forward declare the methods that work in place on the matrix
  template <matrix_cl_view matrix_view = matrix_cl_view::Entire>
  inline void zeros();
  template <matrix_cl_view matrix_view = matrix_cl_view::Entire>
  inline void zeros_strict_tri();
  template <TriangularMapCL triangular_map = TriangularMapCL::LowerToUpper>
  inline void triangular_transpose();

  inline void sub_block(const matrix_cl<T, require_arithmetic_t<T>>& A,
                        size_t A_i, size_t A_j, size_t this_i, size_t this_j,
                        size_t nrows, size_t ncols);
  int rows() const { return rows_; }

  int cols() const { return cols_; }

  int size() const { return rows_ * cols_; }

  const matrix_cl_view& view() const { return view_; }

  void view(const matrix_cl_view& view) { view_ = view; }

  /** \ingroup opencl
   * Clear the write events from the event stacks.
   */
  inline void clear_write_events() const {
    write_events_.clear();
    return;
  }

  /** \ingroup opencl
   * Clear the read events from the event stacks.
   */
  inline void clear_read_events() const {
    read_events_.clear();
    return;
  }

  /** \ingroup opencl
   * Clear the write events from the event stacks.
   */
  inline void clear_read_write_events() const {
    read_events_.clear();
    write_events_.clear();
    return;
  }

  /** \ingroup opencl
   * Get the events from the event stacks.
   * @return The write event stack.
   */
  inline const std::vector<cl::Event>& write_events() const {
    return write_events_;
  }

  /** \ingroup opencl
   * Get the events from the event stacks.
   * @return The read/write event stack.
   */
  inline const std::vector<cl::Event>& read_events() const {
    return read_events_;
  }

  /** \ingroup opencl
   * Get the events from the event stacks.
   * @return The read/write event stack.
   */
  inline const std::vector<cl::Event> read_write_events() const {
    return vec_concat(this->read_events(), this->write_events());
  }

  /** \ingroup opencl
   * Add an event to the read event stack.
   * @param new_event The event to be pushed on the event stack.
   */
  inline void add_read_event(cl::Event new_event) const {
    this->read_events_.push_back(new_event);
  }

  /** \ingroup opencl
   * Add an event to the write event stack.
   * @param new_event The event to be pushed on the event stack.
   */
  inline void add_write_event(cl::Event new_event) const {
    this->write_events_.push_back(new_event);
  }

  /** \ingroup opencl
   * Add an event to the read/write event stack.
   * @param new_event The event to be pushed on the event stack.
   */
  inline void add_read_write_event(cl::Event new_event) const {
    this->read_events_.push_back(new_event);
    this->write_events_.push_back(new_event);
  }

  /** \ingroup opencl
   * Waits for the write events and clears the read event stack.
   */
  inline void wait_for_write_events() const {
    cl::CommandQueue queue = opencl_context.queue();
    cl::Event copy_event;
    queue.enqueueBarrierWithWaitList(&this->write_events(), &copy_event);
    copy_event.wait();
    write_events_.clear();
    return;
  }

  /** \ingroup opencl
   * Waits for the read events and clears the read event stack.
   */
  inline void wait_for_read_events() const {
    cl::CommandQueue queue = opencl_context.queue();
    cl::Event copy_event;
    queue.enqueueBarrierWithWaitList(&this->read_events(), &copy_event);
    copy_event.wait();
    read_events_.clear();
    return;
  }

  /** \ingroup opencl
   * Waits for read and write events to finish and clears the read, write, and
   * read/write event stacks.
   */
  inline void wait_for_read_write_events() const {
    cl::CommandQueue queue = opencl_context.queue();
    cl::Event copy_event;
    const std::vector<cl::Event> mat_events = this->read_write_events();
    queue.enqueueBarrierWithWaitList(&mat_events, &copy_event);
    copy_event.wait();
    read_events_.clear();
    write_events_.clear();
    return;
  }

  const cl::Buffer& buffer() const { return buffer_cl_; }
  cl::Buffer& buffer() { return buffer_cl_; }

  matrix_cl() {}
  /** \ingroup opencl
   * Construct a matrix_cl<T> from an existing cl::Buffer object. The matrix
   * directly uses given buffer - no copying is done.
   *
   * @param A the cl::Buffer object to construct the matrix from
   * @param R number of rows
   * @param C number of columns
   * @param partial_view view of the matrix
   */
  matrix_cl(cl::Buffer& A, const int R, const int C,
            matrix_cl_view partial_view = matrix_cl_view::Entire)
      : buffer_cl_(A), rows_(R), cols_(C), view_(partial_view) {}

  /**
   * Copy constructor.
   * @param A matrix_cl to copy
   */
  matrix_cl(const matrix_cl<T>& A)
      : rows_(A.rows()), cols_(A.cols()), view_(A.view()) {
    if (A.size() == 0) {
      return;
    }
    initialize_buffer(A);
  }

  /**
   * Move constructor.
   * @param A matrix_cl to move
   */
  matrix_cl(matrix_cl<T>&& A)
      : buffer_cl_(std::move(A.buffer_cl_)),
        rows_(A.rows_),
        cols_(A.cols_),
        view_(A.view_),
        write_events_(std::move(A.write_events_)),
        read_events_(std::move(A.read_events_)) {}

<<<<<<< HEAD
  /**
   * Constructor for the matrix_cl that creates a copy of a std::vector of Eigen
   * matrices on the OpenCL device. Each matrix is flattened into one column
   * of the resulting matrix_cl. If a lvalue is passed to this constructor the
   * caller must make sure that the vector does not go out of scope before
   * copying is complete.
   *
   * That means `.wait()` must be called on the event associated on copying or
   * any other event that requires completion of this event. This can be done by
   * calling `.wait_for_write_events()` or `.wait_for_read_write_events()` on
   * this matrix or any matrix that is calculated from this one.
   *
=======
  /** \ingroup opencl
   * Constructor for the matrix_cl that creates a copy of a std::vector of Eigen
   * matrices on the OpenCL device. Each matrix is flattened into one column
   * of the resulting matrix_cl.
   *
>>>>>>> 7b68d440
   * @param A the vector of Eigen matrices
   *
   * @throw <code>std::invalid_argument</code> if the
   * matrices do not have matching dimensions
   * @throw <code>std::system_error</code> if the memory on the device could not
   * be allocated
   */
  template <typename Vec, require_std_vector_vt<is_eigen, Vec>...,
            require_same_st<Vec, T>...>
  explicit matrix_cl(Vec&& A) try : rows_(A.empty() ? 0 : A[0].size()),
                                    cols_(A.size()) {
    if (this->size() == 0) {
      return;
    }
    cl::Context& ctx = opencl_context.context();
    cl::CommandQueue& queue = opencl_context.queue();
    buffer_cl_ = cl::Buffer(ctx, CL_MEM_READ_WRITE, sizeof(T) * size());
    for (int i = 0, offset_size = 0; i < cols_; i++, offset_size += rows_) {
      check_size_match("matrix constructor", "input rows", A[i].size(),
                       "matrix_cl rows", rows_);
      cl::Event write_event;
      queue.enqueueWriteBuffer(
          buffer_cl_,
          opencl_context.in_order() || std::is_rvalue_reference<Vec&&>::value,
          sizeof(T) * offset_size, sizeof(T) * rows_, A[i].data(), nullptr,
          &write_event);
      this->add_write_event(write_event);
    }
  } catch (const cl::Error& e) {
    check_opencl_error("matrix constructor", e);
  }

  /** \ingroup opencl
   * Constructor for the matrix_cl that
   * only allocates the buffer on the OpenCL device.
   * Regardless of `partial_view`, whole matrix is stored.
   *
   * @param rows number of matrix rows, must be greater or equal to 0
   * @param cols number of matrix columns, must be greater or equal to 0
   * @param partial_view which part of the matrix is used
   *
   * @throw <code>std::system_error</code> if the memory on the device could not
   * be allocated
   *
   */
  matrix_cl(const int rows, const int cols,
            matrix_cl_view partial_view = matrix_cl_view::Entire)
      : rows_(rows), cols_(cols), view_(partial_view) {
    if (size() == 0) {
      return;
    }
    cl::Context& ctx = opencl_context.context();
    try {
      buffer_cl_
          = cl::Buffer(ctx, CL_MEM_READ_WRITE, sizeof(T) * rows_ * cols_);
    } catch (const cl::Error& e) {
      check_opencl_error("matrix constructor", e);
    }
  }

  /** \ingroup opencl
   * Constructor for the matrix_cl that creates a copy of the Eigen matrix or
   * Eigen expression on the OpenCL device. Regardless of `partial_view`, whole
   * matrix is stored. If a lvalue matrix is passed to this constructor the
   * caller must make sure that the matrix does not go out of scope before
   * copying is complete.
   *
   * That means `.wait()` must be called on the event associated on copying or
   * any other event that requires completion of this event. This can be done by
   * calling `.wait_for_write_events()` or `.wait_for_read_write_events()` on
   * this matrix or any matrix that is calculated from this one.
   *
   * @tparam Mat type of \c Eigen \c Matrix or expression
   * @param A the \c Eigen \c Matrix or expression
   * @param partial_view which part of the matrix is used
   *
   * @throw <code>std::system_error</code> if the memory on the device could not
   * be allocated
   */
  template <typename Mat, require_eigen_t<Mat>..., require_same_vt<Mat, T>...,
            require_not_t<is_eigen_contiguous_map<Mat>>...>
  explicit matrix_cl(Mat&& A,
                     matrix_cl_view partial_view = matrix_cl_view::Entire)
      : rows_(A.rows()), cols_(A.cols()), view_(partial_view) {
<<<<<<< HEAD
    using Mat_type = std::decay_t<decltype(A.eval())>;
    if (size() == 0) {
      return;
    }
    if (is_eigen_matrix_or_array<Mat>::value
        && std::is_lvalue_reference<Mat>::value) {
      initialize_buffer(A.eval().data());
    } else {
      auto* A_heap = new Mat_type(std::move(A.eval()));
      try {
        cl::Event e = initialize_buffer(A_heap->data());
        // We set a callback that will delete the memory once copying is
        // complete. This event object does not hold the information about
        // callback. OpenCL implementation does. So nothing is lost as event
        // goes out of scope.
        e.setCallback(CL_COMPLETE, &delete_it<Mat_type>, A_heap);
      } catch (...) {
        delete A_heap;
        throw;
      }
    }
=======
    initialize_buffer<std::is_rvalue_reference<Mat&&>::value
                      || !is_eigen_matrix<Mat>::value>(A.eval().data());
>>>>>>> 7b68d440
  }

  /** \ingroup opencl
   * Constructor for the matrix_cl that creates a copy of the Eigen Map on the
   * OpenCL device. Regardless of `partial_view`, whole matrix is stored. The
   * caller must make sure that the memory referenced by map is not deleted
   * before copying is complete.
   *
   * That means `.wait()` must be called on the event associated on copying or
   * any other event that requires completion of this event. This can be done by
   * calling `.wait_for_write_events()` or `.wait_for_read_write_events()` on
   * this matrix or any matrix that is calculated from this one.
   *
   * @tparam T type of data in the \c Eigen \c Matrix
   * @param A the \c Eigen \c Map
   * @param partial_view which part of the matrix is used
   *
   * @throw <code>std::system_error</code> if the memory on the device could not
   * be allocated
   */
  template <typename Map, require_t<is_eigen_contiguous_map<Map>>...,
            require_same_vt<Map, T>...>
  explicit matrix_cl(Map&& A,
                     matrix_cl_view partial_view = matrix_cl_view::Entire)
      : rows_(A.rows()), cols_(A.cols()), view_(partial_view) {
    initialize_buffer(A.data());
  }

  /** \ingroup opencl
   * Constructor for the matrix_cl that creates a copy of a scalar on the OpenCL
   * device. Regardless of `partial_view`, whole matrix is stored. If a lvalue
   * is passed to this constructor the caller must make sure that it does not go
   * out of scope before copying is complete.
   *
   * That means `.wait()` must be called on the event associated on copying or
   * any other event that requires completion of this event. This can be done by
   * calling `.wait_for_write_events()` or `.wait_for_read_write_events()` on
   * this matrix or any matrix that is calculated from this one.
   *
   * @param A the scalar
   * @param partial_view which part of the matrix is used
   *
   * @throw <code>std::system_error</code> if the memory on the device could not
   * be allocated
   */
  template <typename Scal,
            typename = require_same_t<T, std::remove_reference_t<Scal>>>
  explicit matrix_cl(Scal&& A,
                     matrix_cl_view partial_view = matrix_cl_view::Diagonal)
      : rows_(1), cols_(1), view_(partial_view) {
    initialize_buffer<std::is_rvalue_reference<Scal&&>::value>(&A);
  }

  /** \ingroup opencl
   * Construct a matrix_cl of size Nx1 from \c std::vector. If a lvalue is
   * passed to this constructor the caller must make sure that it does not go
   * out of scope before copying is complete.
   *
   * That means `.wait()` must be called on the event associated on copying or
   * any other event that requires completion of this event. This can be done by
   * calling `.wait_for_write_events()` or `.wait_for_read_write_events()` on
   * this matrix or any matrix that is calculated from this one.
   *
   * @param A Standard vector
   * @param partial_view which part of the matrix is used
   *
   * @throw <code>std::system_error</code> if the memory on the device could not
   * be allocated
   */
  template <typename Vec, require_std_vector_t<Vec>...,
            require_same_vt<Vec, T>...>
  explicit matrix_cl(Vec&& A,
                     matrix_cl_view partial_view = matrix_cl_view::Entire)
      : matrix_cl(std::forward<Vec>(A), A.size(), 1) {}

  /** \ingroup opencl
   * Construct from \c std::vector with given rows and columns. If a lvalue
   * is passed to this constructor the caller must make sure that it does not
   * go out of scope before copying is complete.
   *
   * That means `.wait()` must be called on the event associated on copying or
   * any other event that requires completion of this event. This can be done by
   * calling `.wait_for_write_events()` or `.wait_for_read_write_events()` on
   * this matrix or any matrix that is calculated from this one.
   *
   * @param A Standard vector
   * @param R Number of rows the matrix should have.
   * @param C Number of columns the matrix should have.
   * @param partial_view which part of the matrix is used
   *
   * @throw <code>std::system_error</code> if the memory on the device could not
   * be allocated
   */
  template <typename Vec, require_std_vector_t<Vec>...,
            require_same_vt<Vec, T>...>
  explicit matrix_cl(Vec&& A, const int& R, const int& C,
                     matrix_cl_view partial_view = matrix_cl_view::Entire)
      : rows_(R), cols_(C), view_(partial_view) {
<<<<<<< HEAD
    initialize_buffer_optionally_from_heap(std::forward<Vec>(A));
=======
    initialize_buffer<std::is_rvalue_reference<Vec&&>::value>(A.data());
>>>>>>> 7b68d440
  }

  /** \ingroup opencl
   * Construct from \c array of doubles with given rows and columns. The caller
   * must make sure that data is not deleted before copying is complete.
   *
   * That means `.wait()` must be called on the event associated on copying or
   * any other event that requires completion of this event. This can be done by
   * calling `.wait_for_write_events()` or `.wait_for_read_write_events()` on
   * this matrix or any matrix that is calculated from this one.
   *
   * @param A array of doubles
   * @param R Number of rows the matrix should have.
   * @param C Number of columns the matrix should have.
   * @param partial_view which part of the matrix is used
   *
   * @throw <code>std::system_error</code> if the memory on the device could not
   * be allocated
   */
  template <typename U, require_same_t<T, U>...>
  explicit matrix_cl(const U* A, const int& R, const int& C,
                     matrix_cl_view partial_view = matrix_cl_view::Entire)
      : rows_(R), cols_(C), view_(partial_view) {
    initialize_buffer(A);
  }

  /** \ingroup opencl
   * Move assignment operator.
   */
  matrix_cl<T>& operator=(matrix_cl<T>&& a) {
    view_ = a.view();
    rows_ = a.rows();
    cols_ = a.cols();
    this->wait_for_read_write_events();
    buffer_cl_ = std::move(a.buffer_cl_);
    write_events_ = std::move(a.write_events_);
    read_events_ = std::move(a.read_events_);
    return *this;
  }

  /** \ingroup opencl
   * Copy assignment operator.
   */
  matrix_cl<T>& operator=(const matrix_cl<T>& a) {
    this->view_ = a.view();
    this->rows_ = a.rows();
    this->cols_ = a.cols();
    this->wait_for_read_write_events();
    initialize_buffer(a);
    return *this;
  }

 private:
<<<<<<< HEAD
  /** \ingroup opencl
   * Initializes the OpencL buffer of this matrix by copying the data from given
   * buffer. Assumes that size of \c this is already set and matches the
   * buffer size. If \c in_order is false the caller must make sure that data
   * is not deleted before copying is complete.
   *
   * That means `.wait()` must be called on the event associated on copying or
   * any other event that requires completion of this event. This can be done by
   * calling `.wait_for_write_events()` or `.wait_for_read_write_events()` on
   * this matrix or any matrix that is calculated from this one.
   *
   * @tparam in_order whether copying must be done in order
   * @param A pointer to buffer
   * @return event for the copy
   */
  template <bool in_order = false>
  cl::Event initialize_buffer(const T* A) {
    cl::Event transfer_event;
    if (size() == 0) {
      return transfer_event;
=======
  /**
   * Initializes the OpencL buffer of this matrix by copying the data from given
   * buffer. Assumes that size of \c this is already set and matches the
   * buffer size.
   * @tparam in_order whether copying must be done in order
   * @param A pointer to buffer
   */
  template <bool in_order = false>
  void initialize_buffer(const T* A) {
    if (size() == 0) {
      return;
>>>>>>> 7b68d440
    }
    cl::Context& ctx = opencl_context.context();
    cl::CommandQueue& queue = opencl_context.queue();
    try {
      buffer_cl_ = cl::Buffer(ctx, CL_MEM_READ_WRITE, sizeof(T) * size());
<<<<<<< HEAD
=======
      cl::Event transfer_event;
>>>>>>> 7b68d440
      queue.enqueueWriteBuffer(buffer_cl_,
                               opencl_context.in_order() || in_order, 0,
                               sizeof(T) * size(), A, nullptr, &transfer_event);
      this->add_write_event(transfer_event);
    } catch (const cl::Error& e) {
      check_opencl_error("initialize_buffer", e);
    }
<<<<<<< HEAD
    return transfer_event;
  }

  /** \ingroup opencl
   * Initializes the OpencL buffer of this matrix by copying the data from given
   * object. Assumes that size of \c this is already set and matches the
   * buffer size. If the object is rvalue (temporary) it is first moved to heap
   * and callback is set to delete it after copying to OpenCL device is
   * complete. If a lvalue is passed to this function the caller must make
   * sure that input object does not go out of scope before copying is complete.
   *
   * That means `.wait()` must be called on the event associated on copying or
   * any other event that requires completion of this event. This can be done by
   * calling `.wait_for_write_events()` or `.wait_for_read_write_events()` on
   * this matrix or any matrix that is calculated from this one.
   *
   * @tparam U type of object
   * @param obj object
   * @return event for the copy
   */
  template <typename U>
  void initialize_buffer_optionally_from_heap(U&& obj) {
    using U_val = std::decay_t<U>;
    if (size() == 0) {
      return;
    }
    if (std::is_lvalue_reference<U>::value) {
      initialize_buffer(obj.data());
    } else {
      auto* obj_heap = new U_val(std::move(obj));
      try {
        cl::Event e = initialize_buffer(obj_heap->data());
        e.setCallback(CL_COMPLETE, &delete_it<U_val>, obj_heap);
      } catch (...) {
        delete obj_heap;
        throw;
      }
    }
  }

  /** \ingroup opencl
=======
  }

  /**
>>>>>>> 7b68d440
   * Initializes the OpencL buffer of this matrix by copying the data from given
   * matrix_cl. Assumes that size of \c this is already set and matches the
   * size of given matrix.
   * @param A matrix_cl
   */
  void initialize_buffer(const matrix_cl<T>& A) {
    cl::Context& ctx = opencl_context.context();
    cl::CommandQueue queue = opencl_context.queue();
    try {
      buffer_cl_ = cl::Buffer(ctx, CL_MEM_READ_WRITE, sizeof(T) * this->size());
      cl::Event cstr_event;
      queue.enqueueCopyBuffer(A.buffer(), this->buffer(), 0, 0,
                              A.size() * sizeof(T), &A.write_events(),
                              &cstr_event);
      this->add_write_event(cstr_event);
      A.add_read_event(cstr_event);
    } catch (const cl::Error& e) {
      check_opencl_error("copy (OpenCL)->(OpenCL)", e);
    }
<<<<<<< HEAD
  }

  /** \ingroup opencl
   * Deletes the container. Used as a callback for OpenCL event.
   * @tparam U type of container
   * @param e cl_event handle
   * @param status status of event
   * @param container container to delete
   */
  template <typename U>
  static void delete_it(cl_event e, cl_int status, void* container) {
    delete static_cast<U*>(container);
=======
>>>>>>> 7b68d440
  }
};

template <typename T>
using matrix_cl_prim = matrix_cl<T, require_arithmetic_t<T>>;

template <typename T>
using matrix_cl_fp = matrix_cl<T, require_floating_point_t<T>>;

}  // namespace math
}  // namespace stan

#endif
#endif<|MERGE_RESOLUTION|>--- conflicted
+++ resolved
@@ -218,7 +218,6 @@
         write_events_(std::move(A.write_events_)),
         read_events_(std::move(A.read_events_)) {}
 
-<<<<<<< HEAD
   /**
    * Constructor for the matrix_cl that creates a copy of a std::vector of Eigen
    * matrices on the OpenCL device. Each matrix is flattened into one column
@@ -231,13 +230,6 @@
    * calling `.wait_for_write_events()` or `.wait_for_read_write_events()` on
    * this matrix or any matrix that is calculated from this one.
    *
-=======
-  /** \ingroup opencl
-   * Constructor for the matrix_cl that creates a copy of a std::vector of Eigen
-   * matrices on the OpenCL device. Each matrix is flattened into one column
-   * of the resulting matrix_cl.
-   *
->>>>>>> 7b68d440
    * @param A the vector of Eigen matrices
    *
    * @throw <code>std::invalid_argument</code> if the
@@ -322,7 +314,6 @@
   explicit matrix_cl(Mat&& A,
                      matrix_cl_view partial_view = matrix_cl_view::Entire)
       : rows_(A.rows()), cols_(A.cols()), view_(partial_view) {
-<<<<<<< HEAD
     using Mat_type = std::decay_t<decltype(A.eval())>;
     if (size() == 0) {
       return;
@@ -344,10 +335,6 @@
         throw;
       }
     }
-=======
-    initialize_buffer<std::is_rvalue_reference<Mat&&>::value
-                      || !is_eigen_matrix<Mat>::value>(A.eval().data());
->>>>>>> 7b68d440
   }
 
   /** \ingroup opencl
@@ -446,15 +433,11 @@
   explicit matrix_cl(Vec&& A, const int& R, const int& C,
                      matrix_cl_view partial_view = matrix_cl_view::Entire)
       : rows_(R), cols_(C), view_(partial_view) {
-<<<<<<< HEAD
     initialize_buffer_optionally_from_heap(std::forward<Vec>(A));
-=======
-    initialize_buffer<std::is_rvalue_reference<Vec&&>::value>(A.data());
->>>>>>> 7b68d440
-  }
-
-  /** \ingroup opencl
-   * Construct from \c array of doubles with given rows and columns. The caller
+  }
+
+  /** \ingroup opencl
+   * Construct from \c array with given rows and columns. The caller
    * must make sure that data is not deleted before copying is complete.
    *
    * That means `.wait()` must be called on the event associated on copying or
@@ -504,7 +487,6 @@
   }
 
  private:
-<<<<<<< HEAD
   /** \ingroup opencl
    * Initializes the OpencL buffer of this matrix by copying the data from given
    * buffer. Assumes that size of \c this is already set and matches the
@@ -525,28 +507,11 @@
     cl::Event transfer_event;
     if (size() == 0) {
       return transfer_event;
-=======
-  /**
-   * Initializes the OpencL buffer of this matrix by copying the data from given
-   * buffer. Assumes that size of \c this is already set and matches the
-   * buffer size.
-   * @tparam in_order whether copying must be done in order
-   * @param A pointer to buffer
-   */
-  template <bool in_order = false>
-  void initialize_buffer(const T* A) {
-    if (size() == 0) {
-      return;
->>>>>>> 7b68d440
     }
     cl::Context& ctx = opencl_context.context();
     cl::CommandQueue& queue = opencl_context.queue();
     try {
       buffer_cl_ = cl::Buffer(ctx, CL_MEM_READ_WRITE, sizeof(T) * size());
-<<<<<<< HEAD
-=======
-      cl::Event transfer_event;
->>>>>>> 7b68d440
       queue.enqueueWriteBuffer(buffer_cl_,
                                opencl_context.in_order() || in_order, 0,
                                sizeof(T) * size(), A, nullptr, &transfer_event);
@@ -554,7 +519,6 @@
     } catch (const cl::Error& e) {
       check_opencl_error("initialize_buffer", e);
     }
-<<<<<<< HEAD
     return transfer_event;
   }
 
@@ -596,11 +560,6 @@
   }
 
   /** \ingroup opencl
-=======
-  }
-
-  /**
->>>>>>> 7b68d440
    * Initializes the OpencL buffer of this matrix by copying the data from given
    * matrix_cl. Assumes that size of \c this is already set and matches the
    * size of given matrix.
@@ -620,7 +579,6 @@
     } catch (const cl::Error& e) {
       check_opencl_error("copy (OpenCL)->(OpenCL)", e);
     }
-<<<<<<< HEAD
   }
 
   /** \ingroup opencl
@@ -633,8 +591,6 @@
   template <typename U>
   static void delete_it(cl_event e, cl_int status, void* container) {
     delete static_cast<U*>(container);
-=======
->>>>>>> 7b68d440
   }
 };
 
