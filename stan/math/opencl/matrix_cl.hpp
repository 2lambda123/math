--- conflicted
+++ resolved
@@ -8,11 +8,7 @@
 #include <stan/math/prim/meta.hpp>
 #include <stan/math/prim/arr/fun/vec_concat.hpp>
 #include <stan/math/prim/scal/err/check_size_match.hpp>
-<<<<<<< HEAD
-#include <stan/math/prim/arr/fun/vec_concat.hpp>
-=======
 #include <stan/math/prim/scal/err/domain_error.hpp>
->>>>>>> 6d5e51b8
 #include <CL/cl.hpp>
 #include <iostream>
 #include <string>
@@ -184,28 +180,23 @@
   cl::Buffer& buffer() { return buffer_cl_; }
   matrix_cl() : rows_(0), cols_(0) {}
 
-<<<<<<< HEAD
-  explicit matrix_cl(const std::vector<double>& A, const int rows,
-                     const int cols) try : rows_(rows),
-                                           cols_(cols) {
-    check_size_match("matrix constructor", "actual size", A.size(),
-                     "declared size (rows*cols)", rows * cols);
-=======
   matrix_cl(const matrix_cl<T>& A) : rows_(A.rows()), cols_(A.cols()) {
->>>>>>> 6d5e51b8
     if (A.size() == 0)
       return;
     cl::Context& ctx = opencl_context.context();
-<<<<<<< HEAD
-    cl::CommandQueue& queue = opencl_context.queue();
-    oclBuffer_ = cl::Buffer(ctx, CL_MEM_READ_WRITE, sizeof(double) * A.size());
-    cl::Event write_event;
-    queue.enqueueWriteBuffer(oclBuffer_, CL_FALSE, 0, sizeof(double) * A.size(),
-                             A.data(), NULL, &write_event);
-    this->add_write_event(write_event);
-  } catch (const cl::Error& e) {
-    check_opencl_error("matrix_cl(std::vector<double>) constructor", e);
-  }
+    cl::CommandQueue queue = opencl_context.queue();
+    try {
+      buffer_cl_ = cl::Buffer(ctx, CL_MEM_READ_WRITE, sizeof(T) * size());
+      cl::Event cstr_event;
+      queue.enqueueCopyBuffer(A.buffer(), this->buffer(), 0, 0,
+                              A.size() * sizeof(T), &A.write_events(),
+                              &cstr_event);
+      this->add_write_event(cstr_event);
+    } catch (const cl::Error& e) {
+      check_opencl_error("copy (OpenCL)->(OpenCL)", e);
+    }
+  }
+
 
   /**
    * Constructor for the matrix_cl that
@@ -220,7 +211,7 @@
    * matrices do not have matching dimensions
    */
   template <int R, int C>
-  explicit matrix_cl(const std::vector<Eigen::Matrix<double, R, C>>& A) try
+  explicit matrix_cl(const std::vector<Eigen::Matrix<T, R, C>>& A) try
       : rows_(A.empty() ? 0 : A[0].size()),
         cols_(A.size()) {
     if (this->size() == 0)
@@ -229,7 +220,7 @@
     cl::CommandQueue& queue = opencl_context.queue();
     // creates the OpenCL buffer to copy the Eigen
     // matrix to the OpenCL device
-    oclBuffer_ = cl::Buffer(ctx, CL_MEM_READ_WRITE, sizeof(double) * size());
+    buffer_cl_ = cl::Buffer(ctx, CL_MEM_READ_WRITE, sizeof(T) * size());
     for (int i = 0, offset_size = 0; i < cols_; i++, offset_size += rows_) {
       check_size_match("matrix constructor", "input rows", A[i].size(),
                        "matrix_cl rows", rows_);
@@ -243,43 +234,14 @@
        */
       cl::Event write_event;
       queue.enqueueWriteBuffer(
-          oclBuffer_, CL_FALSE, sizeof(double) * offset_size,
+          buffer_cl_, CL_FALSE, sizeof(double) * offset_size,
           sizeof(double) * rows_, A[i].data(), NULL, &write_event);
       this->add_write_event(write_event);
-=======
-    cl::CommandQueue queue = opencl_context.queue();
-    try {
-      buffer_cl_ = cl::Buffer(ctx, CL_MEM_READ_WRITE, sizeof(T) * size());
-      cl::Event cstr_event;
-      queue.enqueueCopyBuffer(A.buffer(), this->buffer(), 0, 0,
-                              A.size() * sizeof(T), &A.write_events(),
-                              &cstr_event);
-      this->add_write_event(cstr_event);
-    } catch (const cl::Error& e) {
-      check_opencl_error("copy (OpenCL)->(OpenCL)", e);
->>>>>>> 6d5e51b8
     }
   } catch (const cl::Error& e) {
     check_opencl_error("matrix constructor", e);
   }
 
-  matrix_cl(const matrix_cl& A) try : rows_(A.rows()), cols_(A.cols()) {
-    if (A.size() == 0)
-      return;
-    // the context is needed to create the buffer object
-    cl::Context& ctx = opencl_context.context();
-    cl::CommandQueue queue = opencl_context.queue();
-    // creates a read&write object for "size" double values
-    // in the provided context
-    oclBuffer_ = cl::Buffer(ctx, CL_MEM_READ_WRITE, sizeof(double) * size());
-    cl::Event cstr_event;
-    queue.enqueueCopyBuffer(A.buffer(), this->buffer(), 0, 0,
-                            A.size() * sizeof(double), &A.write_events(),
-                            &cstr_event);
-    this->add_write_event(cstr_event);
-  } catch (const cl::Error& e) {
-    check_opencl_error("copy (OpenCL)->(OpenCL)", e);
-  }
 
   /**
    * Constructor for the matrix_cl that
