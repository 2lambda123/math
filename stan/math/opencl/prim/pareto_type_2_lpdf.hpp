--- conflicted
+++ resolved
@@ -117,13 +117,7 @@
 
   T_partials_return logp = sum(from_matrix_cl(logp_cl));
 
-<<<<<<< HEAD
-  auto ops_partials = operands_and_partials(y, mu, lambda, alpha);
-=======
-  operands_and_partials<decltype(y_col), decltype(mu_col), decltype(lambda_col),
-                        decltype(alpha_col)>
-      ops_partials(y_col, mu_col, lambda_col, alpha_col);
->>>>>>> f3e25332
+  auto ops_partials = operands_and_partials(y_col, mu_col, lambda_col, alpha_col);
   if (!is_constant<T_y_cl>::value) {
     edge<0>(ops_partials).partials_ = y_deriv_cl;
   }
