--- conflicted
+++ resolved
@@ -10,7 +10,6 @@
 namespace math {
 namespace opencl_kernels {
 // \cond
-<<<<<<< HEAD
 static constexpr const char* neg_rect_lower_tri_multiply_kernel_code = STRINGIFY(
     // \endcond
     /** \ingroup opencl_kernels
@@ -28,28 +27,6 @@
      \endlink
      * The kernel is executed using (N, N, m) threads, where N is the size of
      *  the input matrices.
-=======
-static constexpr std::string neg_rect_lower_tri_multiply_kernel_code
-    = STRINGIFY(
-        // \endcond
-        /** \ingroup opencl_kernels
-         * Calculates C = -B * A where B is rectangular and A is a lower
-         * triangular.
-         *  For a full guide to the inverse lower triangular kernels see the
-         link
-         * <a
-         href="https://github.com/stan-dev/math/wiki/(OpenCL)-Kernels">here</a>.
-         *
-         * ![Inverse Calculation](https://goo.gl/6jBjEG)
-         *
-         * Graphically, this kernel calculates `-temp * C1` where temp is the
-         *   C2 * A3 calculation from
-         *  \link kernels/inv_lower_tri_multiply.hpp inv_lower_tri_multiply()
-         \endlink
-         * The kernel is executed using (N, N, m) threads, where N is the size
-         of
-         *  the input matrices.
->>>>>>> dbe2429b
 
          * @param[in, out] A Input matrix that is being inverted.
          * @param[in] temp Temporary matrix with the intermediate results.
