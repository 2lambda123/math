--- conflicted
+++ resolved
@@ -102,7 +102,6 @@
                                indexing_rev_local_atomic_kernel_code});
 
 // \cond
-<<<<<<< HEAD
 static constexpr const char* indexing_rev_local_independent_kernel_code = STRINGIFY(
     // \endcond
     /** \ingroup opencl_kernels
@@ -141,54 +140,6 @@
         double p = adj_loc[i + adj_size];
         for (int j = 2; j < lsize; j++) {
           p += adj_loc[i + j * adj_size];
-=======
-static constexpr std::string indexing_rev_local_independent_kernel_code
-    = STRINGIFY(
-        // \endcond
-        /** \ingroup opencl_kernels
-         *
-         * Increments adjoint of the indexing operation argument given the
-         * indices and adjoints of the indexing result.
-         *
-         * This kernel makes each thread build its own copy of the adjoints
-         * before combining them. It is the fastest (and only works for) small
-         * size of the indexed matrix.
-         *
-         * @param[in,out] adj adjoint to increment
-         * @param index
-         * @param res adjoint of the result of indexing
-         * @param batch_size Number of matrices in the batch.
-         * @note Code is a <code>const char*</code> held in
-         * <code>add_batch_kernel_code.</code>
-         */
-        __kernel void indexing_rev(
-            __global double* adj, const __global int* index,
-            const __global double* res, __local double* adj_loc, int index_size,
-            int adj_size) {
-          const int gid = get_global_id(0);
-          const int lid = get_local_id(0);
-          const int gsize = get_global_size(0);
-          const int lsize = get_local_size(0);
-          for (int i = lid; i < adj_size * lsize; i += lsize) {
-            adj_loc[i] = 0;
-          }
-          barrier(CLK_LOCAL_MEM_FENCE);
-          for (int i = gid; i < index_size; i += gsize) {
-            adj_loc[index[i] + lid * adj_size] += res[i];
-          }
-          barrier(CLK_LOCAL_MEM_FENCE);
-          for (int i = lid; i < adj_size; i += lsize) {
-            double p = adj_loc[i + adj_size];
-            for (int j = 2; j < lsize; j++) {
-              p += adj_loc[i + j * adj_size];
-            }
-            adj_loc[i] += p;
-          }
-          barrier(CLK_LOCAL_MEM_FENCE);
-          for (int i = lid; i < adj_size; i += lsize) {
-            atomic_add_double(adj + i, adj_loc[i]);
-          }
->>>>>>> dbe2429b
         }
         // \cond
     );
