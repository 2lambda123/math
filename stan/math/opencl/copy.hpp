--- conflicted
+++ resolved
@@ -69,17 +69,11 @@
  * @param src source matrix on the OpenCL device
  * @return Eigen matrix with a copy of the data in the source matrix
  */
-<<<<<<< HEAD
-template <typename T, typename = require_arithmetic<T>>
-inline Eigen::Matrix<T, Eigen::Dynamic, Eigen::Dynamic> from_matrix_cl(
-    const matrix_cl<T>& src) {
-  Eigen::Matrix<T, Eigen::Dynamic, Eigen::Dynamic> dst(src.rows(), src.cols());
-=======
+
 template <int R = Eigen::Dynamic, int C = Eigen::Dynamic, typename T,
-          typename = enable_if_arithmetic<T>>
+          typename = require_arithmetic<T>>
 inline Eigen::Matrix<T, R, C> from_matrix_cl(const matrix_cl<T>& src) {
   Eigen::Matrix<T, R, C> dst(src.rows(), src.cols());
->>>>>>> e2a8367f
   if (src.size() == 0) {
     return dst;
   }
