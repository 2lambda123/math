--- conflicted
+++ resolved
@@ -9,13 +9,8 @@
 namespace stan {
 
 template <typename T>
-<<<<<<< HEAD
-struct partials_type<stan::math::fvar<T> > {
-  using type = T;
-=======
 struct partials_type<T, std::enable_if_t<is_fvar<std::decay_t<T>>::value>> {
   using type = typename std::decay_t<T>::Scalar;
->>>>>>> 54277ffc
 };
 
 }  // namespace stan
