#ifndef STAN_MATH_FWD_FUN_MDIVIDE_LEFT_LDLT_HPP
#define STAN_MATH_FWD_FUN_MDIVIDE_LEFT_LDLT_HPP

#include <stan/math/prim/err.hpp>
#include <stan/math/prim/fun/Eigen.hpp>
#include <stan/math/prim/fun/LDLT_factor.hpp>
#include <stan/math/prim/fun/mdivide_left_ldlt.hpp>
#include <stan/math/fwd/fun/to_fvar.hpp>

namespace stan {
namespace math {

/**
 * Returns the solution of the system Ax=b given an LDLT_factor of A
 *
 * @tparam T type of matrix for the LDLT_factor
 * @tparam EigMat type of the right-hand side matrix or vector
 * @param A LDLT_factor
 * @param b right-hand side matrix or vector
 * @return x = b A^-1, solution of the linear system.
 * @throws std::domain_error if rows of b don't match the size of A.
 */
template <typename T, typename EigMat,
          require_eigen_vt<std::is_arithmetic, T>* = nullptr,
          require_eigen_vt<is_fvar, EigMat>* = nullptr>
inline Eigen::Matrix<value_type_t<EigMat>, Eigen::Dynamic,
                     EigMat::ColsAtCompileTime>
<<<<<<< HEAD
mdivide_left_ldlt(const LDLT_factor<T>& A, const EigMat& b) {
=======
mdivide_left_ldlt(LDLT_factor<T>& A, const EigMat& b) {
>>>>>>> 76733bd9
  using EigMatValueScalar = typename value_type_t<EigMat>::Scalar;
  constexpr int R2 = EigMat::RowsAtCompileTime;
  constexpr int C2 = EigMat::ColsAtCompileTime;
  check_multiplicable("mdivide_left_ldlt", "A", A.matrix(), "b", b);

  const auto& b_ref = to_ref(b);
  Eigen::Matrix<EigMatValueScalar, R2, C2> b_val(b.rows(), b.cols());
  Eigen::Matrix<EigMatValueScalar, R2, C2> b_der(b.rows(), b.cols());
  for (int j = 0; j < b.cols(); j++) {
    for (int i = 0; i < b.rows(); i++) {
      b_val.coeffRef(i, j) = b_ref.coeff(i, j).val_;
      b_der.coeffRef(i, j) = b_ref.coeff(i, j).d_;
    }
  }

  return to_fvar(mdivide_left_ldlt(A, b_val), mdivide_left_ldlt(A, b_der));
}

}  // namespace math
}  // namespace stan
#endif<|MERGE_RESOLUTION|>--- conflicted
+++ resolved
@@ -25,11 +25,7 @@
           require_eigen_vt<is_fvar, EigMat>* = nullptr>
 inline Eigen::Matrix<value_type_t<EigMat>, Eigen::Dynamic,
                      EigMat::ColsAtCompileTime>
-<<<<<<< HEAD
-mdivide_left_ldlt(const LDLT_factor<T>& A, const EigMat& b) {
-=======
 mdivide_left_ldlt(LDLT_factor<T>& A, const EigMat& b) {
->>>>>>> 76733bd9
   using EigMatValueScalar = typename value_type_t<EigMat>::Scalar;
   constexpr int R2 = EigMat::RowsAtCompileTime;
   constexpr int C2 = EigMat::ColsAtCompileTime;
