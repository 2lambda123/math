#ifndef STAN_MATH_REV_ARR_FUNCTOR_COUPLED_ODE_SYSTEM_HPP
#define STAN_MATH_REV_ARR_FUNCTOR_COUPLED_ODE_SYSTEM_HPP

#include <stan/math/prim/arr/meta/get.hpp>
#include <stan/math/prim/arr/meta/length.hpp>
#include <stan/math/prim/arr/functor/coupled_ode_system.hpp>
#include <stan/math/prim/arr/fun/value_of.hpp>
#include <stan/math/prim/scal/err/check_size_match.hpp>
#include <stan/math/rev/scal/fun/value_of_rec.hpp>
#include <stan/math/rev/core.hpp>
#include <ostream>
#include <stdexcept>
#include <vector>

namespace stan {
namespace math {

/**
 * The <code>coupled_ode_system</code> template specialization
 * for known initial values and unknown parameters.
 *
 * <p>This coupled ode system has N + N * M states where N is the size of
 * the base ode system and M is the number of parameters.
 *
 * <p>For the coupled ode system, the first N states are the base
 * system's states: \f$ \frac{d x_n}{dt} \f$.
 *
 * <p>The next M states correspond to the sensitivities of the
 * parameters with respect to the first base system equation:
 * \f[
 *  \frac{d x_{N + m}}{dt}
 *  = \frac{d}{dt} \frac{\partial x_1}{\partial \theta_m}
 * \f]
 * for \f$ m \in {1, \ldots, M} \f$].
 *
 * <p> The next M states correspond to the sensitivites with respect
 * to the second base system equation, and so on through the last base
 * system equation.
 *
<<<<<<< HEAD
 * <p>Note: For efficiency reasons the parameter vector is used as
 * part of the nested autodiff performed when evaluating the Jacobian
 * wrt to the parameters of the ODE RHS. This links the nested
 * autodiff with the outer global autodiff stack. At construction of
 * the coupled_ode_system the adjoints of the parameter vector are
 * saved. Upon destruction of the instance, these adjoints are
 * restored to their original values at instantiation of the
 * class. Throughout the life-time of the coupled_ode_system the
 * adjoints of the parameter vector, which is part of the surrounding
 * global autodiff stack, are used and modified. Thus, concurrent
 * access to the outer autodiff stack is unsafe while a
 * coupled_ode_system instance is in use.
 *
 * Finally, since the parameter vector is part of the outer autodiff
 * stack, the set_zero_adjoint_nested() call does not set these
 * adjoints to zero which is why these are zeroed in an extra loop
 * following the set_zero_adjoint_nested() call.
 *
 * @tparam F type of functor for the base ode system.
=======
 * @tparam F base ode system functor. Must provide
 *   <code>operator()(double t, std::vector<double> y, std::vector<var> theta,
 *          std::vector<double> x, std::vector<int>x_int, std::ostream*
 * msgs)</code>
>>>>>>> 3ca6ccfc
 */
template <typename F>
struct coupled_ode_system<F, double, var> {
  const F& f_;
  const std::vector<double>& y0_dbl_;
  const std::vector<var>& theta_;
  std::vector<double> theta_adj_;
  const std::vector<double>& x_;
  const std::vector<int>& x_int_;
  const size_t N_;
  const size_t M_;
  const size_t size_;
  std::ostream* msgs_;

  /**
   * Construct a coupled ode system from the base system function,
   * initial state of the base system, parameters, and a stream for
   * messages.
   *
   * @param[in] f the base ODE system functor
   * @param[in] y0 the initial state of the base ode
   * @param[in] theta parameters of the base ode
   * @param[in] x real data
   * @param[in] x_int integer data
   * @param[in, out] msgs stream for messages
   */
  coupled_ode_system(const F& f, const std::vector<double>& y0,
                     const std::vector<var>& theta,
                     const std::vector<double>& x,
                     const std::vector<int>& x_int, std::ostream* msgs)
      : f_(f),
        y0_dbl_(y0),
        theta_(theta),
        theta_adj_(theta.size()),
        x_(x),
        x_int_(x_int),
        N_(y0.size()),
        M_(theta.size()),
        size_(N_ + N_ * M_),
        msgs_(msgs) {
    for (size_t j = 0; j < M_; ++j) {
      theta_adj_[j] = theta_[j].adj();
      theta_[j].vi_->set_zero_adjoint();
    }
  }

  ~coupled_ode_system() {
    for (size_t j = 0; j < M_; ++j) {
      theta_[j].vi_->adj_ = theta_adj_[j];
    }
  }

  /**
   * Calculates the derivative of the coupled ode system with respect
   * to time.
   *
   * This method uses nested autodiff and is not thread safe.
   *
   * @param[in] z state of the coupled ode system; this must be size
   *   <code>size()</code>
   * @param[out] dz_dt a vector of size <code>size()</code> with the
   *    derivatives of the coupled system with respect to time
   * @param[in] t time
   * @throw exception if the base ode function does not return the
   *    expected number of derivatives, N.
   */
  void operator()(const std::vector<double>& z, std::vector<double>& dz_dt,
                  double t) const {
    using std::vector;

    try {
      start_nested();

      const vector<var> y_vars(z.begin(), z.begin() + N_);

      vector<var> dy_dt_vars = f_(t, y_vars, theta_, x_, x_int_, msgs_);

      check_size_match("coupled_ode_system", "dz_dt", dy_dt_vars.size(),
                       "states", N_);

      for (size_t i = 0; i < N_; i++) {
        dz_dt[i] = dy_dt_vars[i].val();
        dy_dt_vars[i].grad();

        for (size_t j = 0; j < M_; j++) {
          // orders derivatives by equation (i.e. if there are 2 eqns
          // (y1, y2) and 2 parameters (a, b), dy_dt will be ordered as:
          // dy1_dt, dy2_dt, dy1_da, dy2_da, dy1_db, dy2_db
          double temp_deriv = theta_[j].adj();
          const size_t offset = N_ + N_ * j;
          for (size_t k = 0; k < N_; k++)
            temp_deriv += z[offset + k] * y_vars[k].adj();

          dz_dt[offset + i] = temp_deriv;
        }

        set_zero_all_adjoints_nested();
        // Parameters stored on the outer (non-nested) nochain stack are not
        // reset to zero by the last call. This is done as a separate step here.
        // See efficiency note above on template specalization for more details
        // on this.
        for (size_t j = 0; j < M_; ++j)
          theta_[j].vi_->set_zero_adjoint();
      }
    } catch (const std::exception& e) {
      recover_memory_nested();
      throw;
    }

    recover_memory_nested();
  }

  /**
   * Returns the size of the coupled system.
   *
   * @return size of the coupled system.
   */
  size_t size() const { return size_; }

  /**
   * Returns the initial state of the coupled system.
   *
   * The initial state of the coupled ode system is the same
   * as the base ode system. This is because the initial values
   * are known.
   *
   * There are N + N * M coupled states, where N is the number of base
   * ode system states and M is the number of parameters. The first N
   * correspond to the initial values provided. The next N * M states
   * are all 0.
   *
   * @return the initial condition of the coupled system, a vector of
   *   size N + N * M.
   */
  std::vector<double> initial_state() const {
    std::vector<double> state(size_, 0.0);
    for (size_t n = 0; n < N_; n++)
      state[n] = y0_dbl_[n];
    return state;
  }

  /**
   * Returns the states of the base system provided on construction.
   *
   * @param y the vector of coupled states after solving the ode. Each
   *   inner vector is size <code>size()</code>.
   * @return the states of the base ode system corresponding to
   *   <code>y</code>. Each inner vector is size <code>N</code>.
   */
  std::vector<std::vector<var> > decouple_states(
      const std::vector<std::vector<double> >& y) const {
    std::vector<var> temp_vars(N_);
    std::vector<double> temp_gradients(M_);
    std::vector<std::vector<var> > y_return(y.size());

    for (size_t i = 0; i < y.size(); i++) {
      // iterate over number of equations
      for (size_t j = 0; j < N_; j++) {
        // iterate over parameters for each equation
        for (size_t k = 0; k < M_; k++)
          temp_gradients[k] = y[i][y0_dbl_.size() + y0_dbl_.size() * k + j];

        temp_vars[j] = precomputed_gradients(y[i][j], theta_, temp_gradients);
      }
      y_return[i] = temp_vars;
    }
    return y_return;
  }
};

/**
 * The <code>coupled_ode_system</code> template specialization
 * for unknown initial values and known parameters.
 *
 * <p>This coupled ode system has N + N * N states where N is the size
 * of the base ode system.
 *
 * <p>For the coupled ode system, the first N states are the base
 * system's states: \f$ \frac{d x_n}{dt} \f$.
 *
 * <p>The next N states correspond to the sensitivities of the
 * initial conditions with respect to the first base system equation:
 * \f[
 *  \frac{d x_{N + n}}{dt}
 *  = \frac{d}{dt} \frac{\partial x_1}{\partial \y0_m}
 * \f]
 * for \f$ n \in {1, \ldots, N} \f$].
 *
 * <p> The next N states correspond to the sensitivites with respect
 * to the second base system equation, and so on through the last base
 * system equation.
 *
 * @tparam F base ode system functor. Must provide
 *   <code>operator()(double t, std::vector<var> y, std::vector<double> theta,
 *          std::vector<double> x, std::vector<int>x_int, std::ostream*
 * msgs)</code>
 */
template <typename F>
struct coupled_ode_system<F, var, double> {
  const F& f_;
  const std::vector<var>& y0_;
  const std::vector<double>& theta_dbl_;
  const std::vector<double>& x_;
  const std::vector<int>& x_int_;
  std::ostream* msgs_;
  const size_t N_;
  const size_t M_;
  const size_t size_;

  /**
   * Construct a coupled ode system from the base system function,
   * initial state of the base system, parameters, and a stream for
   * messages.
   *
   * @param[in] f the base ODE system functor
   * @param[in] y0 the initial state of the base ode
   * @param[in] theta parameters of the base ode
   * @param[in] x real data
   * @param[in] x_int integer data
   * @param[in, out] msgs stream for messages
   */
  coupled_ode_system(const F& f, const std::vector<var>& y0,
                     const std::vector<double>& theta,
                     const std::vector<double>& x,
                     const std::vector<int>& x_int, std::ostream* msgs)
      : f_(f),
        y0_(y0),
        theta_dbl_(theta),
        x_(x),
        x_int_(x_int),
        msgs_(msgs),
        N_(y0.size()),
        M_(theta.size()),
        size_(N_ + N_ * N_) {}

  /**
   * Calculates the derivative of the coupled ode system with respect
   * to time.
   *
   * This method uses nested autodiff and is not thread safe.
   *
   * @param[in] z state of the coupled ode syste; this must be
   *   size <code>size()</code>
   * @param[out] dz_dt a vector of length size() with the
   *   derivatives of the coupled system with respect to time
   * @param[in] t time
   * @throw exception if the base ode function does not return the
   *    expected number of derivatives, N.
   */
  void operator()(const std::vector<double>& z, std::vector<double>& dz_dt,
                  double t) const {
    using std::vector;

    try {
      start_nested();

      const vector<var> y_vars(z.begin(), z.begin() + N_);

      vector<var> dy_dt_vars = f_(t, y_vars, theta_dbl_, x_, x_int_, msgs_);

      check_size_match("coupled_ode_system", "dz_dt", dy_dt_vars.size(),
                       "states", N_);

      for (size_t i = 0; i < N_; i++) {
        dz_dt[i] = dy_dt_vars[i].val();
        dy_dt_vars[i].grad();

        for (size_t j = 0; j < N_; j++) {
          // orders derivatives by equation (i.e. if there are 2 eqns
          // (y1, y2) and 2 initial conditions (y0_a, y0_b), dy_dt will be
          // ordered as: dy1_dt, dy2_dt, dy1_d{y0_a}, dy2_d{y0_a}, dy1_d{y0_b},
          // dy2_d{y0_b}
          double temp_deriv = 0;
          const size_t offset = N_ + N_ * j;
          for (size_t k = 0; k < N_; k++)
            temp_deriv += z[offset + k] * y_vars[k].adj();

          dz_dt[offset + i] = temp_deriv;
        }

        set_zero_all_adjoints_nested();
      }
    } catch (const std::exception& e) {
      recover_memory_nested();
      throw;
    }
    recover_memory_nested();
  }

  /**
   * Returns the size of the coupled system.
   *
   * @return size of the coupled system.
   */
  size_t size() const { return size_; }

  /**
   * Returns the initial state of the coupled system.
   *
   * <p>Because the starting state is unknown, the coupled system
   * incorporates the initial conditions as parameters.  At the initial
   * time the Jacobian of the integrated function is the identity matrix.
   *
   * @return the initial condition of the coupled system.
   *   This is a vector of length size() where the first N values are
   *   the initial condition of the base ODE and the remainder
   *   correspond to the identity matrix which is the Jacobian of the
   *   integrated function at the initial time-point.
   */
  std::vector<double> initial_state() const {
    std::vector<double> initial(size_, 0.0);
    for (size_t i = 0; i < N_; i++)
      initial[i] = value_of(y0_[i]);
    for (size_t i = 0; i < N_; i++)
      initial[N_ + i * N_ + i] = 1.0;
    return initial;
  }

  /**
   * Returns the states of the base system provided on construction.
   *
   * @param y the vector of coupled states after solving the ode. Each
   *   inner vector is size <code>size()</code>.
   * @return the states of the base ode system corresponding to
   *   <code>y</code>. Each inner vector is size <code>N</code>.
   */
  std::vector<std::vector<var> > decouple_states(
      const std::vector<std::vector<double> >& y) const {
    using std::vector;

    vector<var> temp_vars(N_);
    vector<double> temp_gradients(N_);
    vector<vector<var> > y_return(y.size());

    for (size_t i = 0; i < y.size(); i++) {
      // iterate over number of equations
      for (size_t j = 0; j < N_; j++) {
        // iterate over parameters for each equation
        for (size_t k = 0; k < N_; k++)
          temp_gradients[k] = y[i][y0_.size() + y0_.size() * k + j];

        temp_vars[j] = precomputed_gradients(y[i][j], y0_, temp_gradients);
      }
      y_return[i] = temp_vars;
    }

    return y_return;
  }
};

/**
 * The <code>coupled_ode_system</code> template specialization
 * for unknown initial values and unknown parameters.
 *
 * <p>This coupled ode system has N + (N +  M) * N states where N is
 * the size of the base ode system and M is the number of parameters.
 *
 * <p>For the coupled ode system, the first N states are the base
 * system's states: \f$ \frac{d x_n}{dt} \f$.
 *
 * <p>The next N + M states correspond to the sensitivities of the
 * initial conditions, then to the sensitivities of the parameters
 * with respect to the to the first base system equation:
 *
 * \f[
 *   \frac{d x_{N + n}}{dt}
 *     = \frac{d}{dt} \frac{\partial x_1}{\partial y0_n}
 * \f]
 *
 * \f[
 *   \frac{d x_{N + N + m}}{dt}
 *     = \frac{d}{dt} \frac{\partial x_1}{\partial \theta_m}
 * \f]
 *
 * <p>The next N + M states correspond to the sensitivities
 * of the initial conditions followed by the sensitivites of the
 * parameters with respect to the second base system equation, and
 * so on through the last base system equation.
 *
<<<<<<< HEAD
 * <p>Note: For efficiency reasons the parameter vector is used as
 * part of the nested autodiff performed when evaluating the Jacobian
 * wrt to the parameters of the ODE RHS. This links the nested
 * autodiff with the outer global autodiff stack. At construction of
 * the coupled_ode_system the adjoints of the parameter vector are
 * saved. Upon destruction of the instance, these adjoints are
 * restored to their original values at instantiation of the
 * class. Throughout the life-time of the coupled_ode_system the
 * adjoints of the parameter vector, which is part of the surrounding
 * global autodiff stack, are used and modified. Thus, concurrent
 * access to the outer autodiff stack is unsafe while a
 * coupled_ode_system instance is in use.
 *
 * Finally, since the parameter vector is part of the outer autodiff
 * stack, the set_zero_adjoint_nested() call does not set these
 * adjoints to zero which is why these are zeroed in an extra loop
 * following the set_zero_adjoint_nested() call.
 *
 * @tparam F the functor for the base ode system
=======
 * @tparam F base ode system functor. Must provide
 *   <code>operator()(double t, std::vector<var> y, std::vector<var> theta,
 *          std::vector<double> x, std::vector<int>x_int, std::ostream*
 * msgs)</code>
>>>>>>> 3ca6ccfc
 */
template <typename F>
struct coupled_ode_system<F, var, var> {
  const F& f_;
  const std::vector<var>& y0_;
  const std::vector<var>& theta_;
  std::vector<double> theta_adj_;
  const std::vector<double>& x_;
  const std::vector<int>& x_int_;
  const size_t N_;
  const size_t M_;
  const size_t size_;
  std::ostream* msgs_;

  /**
   * Construct a coupled ode system from the base system function,
   * initial state of the base system, parameters, and a stream for
   * messages.
   *
   * @param[in] f the base ODE system functor
   * @param[in] y0 the initial state of the base ode
   * @param[in] theta parameters of the base ode
   * @param[in] x real data
   * @param[in] x_int integer data
   * @param[in, out] msgs stream for messages
   */
  coupled_ode_system(const F& f, const std::vector<var>& y0,
                     const std::vector<var>& theta,
                     const std::vector<double>& x,
                     const std::vector<int>& x_int, std::ostream* msgs)
      : f_(f),
        y0_(y0),
        theta_(theta),
        theta_adj_(theta.size()),
        x_(x),
        x_int_(x_int),
        N_(y0.size()),
        M_(theta.size()),
        size_(N_ + N_ * (N_ + M_)),
        msgs_(msgs) {
    for (size_t j = 0; j < M_; ++j) {
      theta_adj_[j] = theta_[j].adj();
      theta_[j].vi_->set_zero_adjoint();
    }
  }

  ~coupled_ode_system() {
    for (size_t j = 0; j < M_; ++j) {
      theta_[j].vi_->adj_ = theta_adj_[j];
    }
  }

  /**
   * Calculates the derivative of the coupled ode system with respect
   * to time.
   *
   * This method uses nested autodiff and is not thread safe.
   *
   * @param[in] z state of the coupled ode system; this must be size
   *   <code>size()</code>
   * @param[out] dz_dt a vector of size <code>size()</code> with the
   *    derivatives of the coupled system with respect to time
   * @param[in] t time
   * @throw exception if the base ode function does not return the
   *    expected number of derivatives, N.
   */
  void operator()(const std::vector<double>& z, std::vector<double>& dz_dt,
                  double t) const {
    using std::vector;

    try {
      start_nested();

      const vector<var> y_vars(z.begin(), z.begin() + N_);

      vector<var> dy_dt_vars = f_(t, y_vars, theta_, x_, x_int_, msgs_);

      check_size_match("coupled_ode_system", "dz_dt", dy_dt_vars.size(),
                       "states", N_);

      for (size_t i = 0; i < N_; i++) {
        dz_dt[i] = dy_dt_vars[i].val();
        dy_dt_vars[i].grad();

        for (size_t j = 0; j < N_; j++) {
          // orders derivatives by equation (i.e. if there are 2 eqns
          // (y1, y2) and 2 parameters (a, b), dy_dt will be ordered as:
          // dy1_dt, dy2_dt, dy1_da, dy2_da, dy1_db, dy2_db
          double temp_deriv = 0;
          const size_t offset = N_ + N_ * j;
          for (size_t k = 0; k < N_; k++)
            temp_deriv += z[offset + k] * y_vars[k].adj();

          dz_dt[offset + i] = temp_deriv;
        }

        for (size_t j = 0; j < M_; j++) {
          double temp_deriv = theta_[j].adj();
          const size_t offset = N_ + N_ * N_ + N_ * j;
          for (size_t k = 0; k < N_; k++)
            temp_deriv += z[offset + k] * y_vars[k].adj();

          dz_dt[offset + i] = temp_deriv;
        }

        set_zero_all_adjoints_nested();
        // Parameters stored on the outer (non-nested) nochain stack are not
        // reset to zero by the last call. This is done as a separate step here.
        // See efficiency note above on template specalization for more details
        // on this.
        for (size_t j = 0; j < M_; ++j)
          theta_[j].vi_->set_zero_adjoint();
      }
    } catch (const std::exception& e) {
      recover_memory_nested();
      throw;
    }

    recover_memory_nested();
  }

  /**
   * Returns the size of the coupled system.
   *
   * @return size of the coupled system.
   */
  size_t size() const { return size_; }

  /**
   * Returns the initial state of the coupled system.
   *
   * <p>Because the starting state is unknown, the coupled system
   * incorporates the initial conditions as parameters. At the initial
   * time the Jacobian of the integrated function is the identity
   * matrix. In addition the coupled system includes the Jacobian of
   * the integrated function wrt to the parameters. This Jacobian is
   * zero at the initial time-point.
   *
   * @return the initial condition of the coupled system.  This is a
   *   vector of length size() where the first N values are the
   *   initial condition of the base ODE and the next N*N elements
   *   correspond to the identity matrix which is the Jacobian of the
   *   integrated function at the initial time-point. The last N*M
   *   elements are all zero as these are the Jacobian wrt to the
   *   parameters at the initial time-point, which is zero.
   */
  std::vector<double> initial_state() const {
    std::vector<double> initial(size_, 0.0);
    for (size_t i = 0; i < N_; i++)
      initial[i] = value_of(y0_[i]);
    for (size_t i = 0; i < N_; i++)
      initial[N_ + i * N_ + i] = 1.0;
    return initial;
  }

  /**
   * Returns the states of the base system provided on construction.
   *
   * @param y the vector of coupled states after solving the ode. Each
   *   inner vector is size <code>size()</code>.
   * @return the states of the base ode system corresponding to
   *   <code>y</code>. Each inner vector is size <code>N</code>.
   */
  std::vector<std::vector<var> > decouple_states(
      const std::vector<std::vector<double> >& y) const {
    using std::vector;

    vector<var> vars = y0_;
    vars.insert(vars.end(), theta_.begin(), theta_.end());

    vector<var> temp_vars(N_);
    vector<double> temp_gradients(N_ + M_);
    vector<vector<var> > y_return(y.size());

    for (size_t i = 0; i < y.size(); i++) {
      // iterate over number of equations
      for (size_t j = 0; j < N_; j++) {
        // iterate over parameters for each equation
        for (size_t k = 0; k < N_ + M_; k++)
          temp_gradients[k] = y[i][N_ + N_ * k + j];

        temp_vars[j] = precomputed_gradients(y[i][j], vars, temp_gradients);
      }
      y_return[i] = temp_vars;
    }

    return y_return;
  }
};

}  // namespace math
}  // namespace stan
#endif<|MERGE_RESOLUTION|>--- conflicted
+++ resolved
@@ -37,32 +37,10 @@
  * to the second base system equation, and so on through the last base
  * system equation.
  *
-<<<<<<< HEAD
- * <p>Note: For efficiency reasons the parameter vector is used as
- * part of the nested autodiff performed when evaluating the Jacobian
- * wrt to the parameters of the ODE RHS. This links the nested
- * autodiff with the outer global autodiff stack. At construction of
- * the coupled_ode_system the adjoints of the parameter vector are
- * saved. Upon destruction of the instance, these adjoints are
- * restored to their original values at instantiation of the
- * class. Throughout the life-time of the coupled_ode_system the
- * adjoints of the parameter vector, which is part of the surrounding
- * global autodiff stack, are used and modified. Thus, concurrent
- * access to the outer autodiff stack is unsafe while a
- * coupled_ode_system instance is in use.
- *
- * Finally, since the parameter vector is part of the outer autodiff
- * stack, the set_zero_adjoint_nested() call does not set these
- * adjoints to zero which is why these are zeroed in an extra loop
- * following the set_zero_adjoint_nested() call.
- *
- * @tparam F type of functor for the base ode system.
-=======
  * @tparam F base ode system functor. Must provide
  *   <code>operator()(double t, std::vector<double> y, std::vector<var> theta,
  *          std::vector<double> x, std::vector<int>x_int, std::ostream*
  * msgs)</code>
->>>>>>> 3ca6ccfc
  */
 template <typename F>
 struct coupled_ode_system<F, double, var> {
@@ -442,32 +420,10 @@
  * parameters with respect to the second base system equation, and
  * so on through the last base system equation.
  *
-<<<<<<< HEAD
- * <p>Note: For efficiency reasons the parameter vector is used as
- * part of the nested autodiff performed when evaluating the Jacobian
- * wrt to the parameters of the ODE RHS. This links the nested
- * autodiff with the outer global autodiff stack. At construction of
- * the coupled_ode_system the adjoints of the parameter vector are
- * saved. Upon destruction of the instance, these adjoints are
- * restored to their original values at instantiation of the
- * class. Throughout the life-time of the coupled_ode_system the
- * adjoints of the parameter vector, which is part of the surrounding
- * global autodiff stack, are used and modified. Thus, concurrent
- * access to the outer autodiff stack is unsafe while a
- * coupled_ode_system instance is in use.
- *
- * Finally, since the parameter vector is part of the outer autodiff
- * stack, the set_zero_adjoint_nested() call does not set these
- * adjoints to zero which is why these are zeroed in an extra loop
- * following the set_zero_adjoint_nested() call.
- *
- * @tparam F the functor for the base ode system
-=======
  * @tparam F base ode system functor. Must provide
  *   <code>operator()(double t, std::vector<var> y, std::vector<var> theta,
  *          std::vector<double> x, std::vector<int>x_int, std::ostream*
  * msgs)</code>
->>>>>>> 3ca6ccfc
  */
 template <typename F>
 struct coupled_ode_system<F, var, var> {
