#ifndef STAN_MATH_REV_MAT_FUN_GP_EXP_QUAD_COV_HPP
#define STAN_MATH_REV_MAT_FUN_GP_EXP_QUAD_COV_HPP

#include <stan/math/rev/meta.hpp>
#include <stan/math/prim/mat/fun/Eigen.hpp>
#include <stan/math/prim/scal/err/check_not_nan.hpp>
#include <stan/math/prim/scal/err/check_positive.hpp>
#include <stan/math/prim/scal/fun/exp.hpp>
#include <stan/math/prim/scal/fun/squared_distance.hpp>
#include <stan/math/rev/core.hpp>
#include <stan/math/rev/scal/fun/value_of.hpp>
#include <vector>
#include <cmath>
#include <type_traits>

namespace stan {
namespace math {

/**
 * This is a subclass of the vari class for precomputed
 * gradients of gp_exp_quad_cov.
 *
 * The class stores the double values for the distance
 * matrix, pointers to the varis for the covariance
 * matrix, along with a pointer to the vari for sigma,
 * and the vari for length_scale.
 *
 * @tparam T_x type of std::vector of elements
 * @tparam T_sigma type of sigma
 * @tparam T_l type of length scale
 */
template <typename T_x, typename T_sigma, typename T_l>
class gp_exp_quad_cov_vari : public vari {
 public:
  const size_t size_;
  const size_t size_ltri_;
  const double l_d_;
  const double sigma_d_;
  const double sigma_sq_d_;
  double *dist_;
  vari *l_vari_;
  vari *sigma_vari_;
  vari **cov_lower_;
  vari **cov_diag_;

  /**
   * Constructor for gp_exp_quad_cov.
   *
   * All memory allocated in
   * ChainableStack's stack_alloc arena.
   *
   * It is critical for the efficiency of this object
   * that the constructor create new varis that aren't
   * popped onto the var_stack_, but rather are
   * popped onto the var_nochain_stack_. This is
   * controlled to the second argument to
   * vari's constructor.
   *
   * @param x std::vector input that can be used in square distance
   *    Assumes each element of x is the same size
   * @param sigma standard deviation
   * @param length_scale length scale
   */
  gp_exp_quad_cov_vari(const std::vector<T_x> &x, const T_sigma &sigma,
                       const T_l &length_scale)
      : vari(0.0),
        size_(x.size()),
        size_ltri_(size_ * (size_ - 1) / 2),
        l_d_(value_of(length_scale)),
        sigma_d_(value_of(sigma)),
        sigma_sq_d_(sigma_d_ * sigma_d_),
        dist_(ChainableStack::instance_->memalloc_.alloc_array<double>(
            size_ltri_)),
        l_vari_(length_scale.vi_),
        sigma_vari_(sigma.vi_),
        cov_lower_(ChainableStack::instance_->memalloc_.alloc_array<vari *>(
            size_ltri_)),
        cov_diag_(
            ChainableStack::instance_->memalloc_.alloc_array<vari *>(size_)) {
    double inv_half_sq_l_d = 0.5 / (l_d_ * l_d_);
    size_t pos = 0;
    for (size_t j = 0; j < size_ - 1; ++j) {
      for (size_t i = j + 1; i < size_; ++i) {
        double dist_sq = squared_distance(x[i], x[j]);
        dist_[pos] = dist_sq;
        cov_lower_[pos] = new vari(
            sigma_sq_d_ * std::exp(-dist_sq * inv_half_sq_l_d), false);
        ++pos;
      }
    }
    for (size_t i = 0; i < size_; ++i) {
      cov_diag_[i] = new vari(sigma_sq_d_, false);
    }
  }

  virtual void chain() {
    double adjl = 0;
    double adjsigma = 0;

    for (size_t i = 0; i < size_ltri_; ++i) {
      vari *el_low = cov_lower_[i];
      double prod_add = el_low->adj_ * el_low->val_;
      adjl += prod_add * dist_[i];
      adjsigma += prod_add;
    }
    for (size_t i = 0; i < size_; ++i) {
      vari *el = cov_diag_[i];
      adjsigma += el->adj_ * el->val_;
    }
    l_vari_->adj_ += adjl / (l_d_ * l_d_ * l_d_);
    sigma_vari_->adj_ += adjsigma * 2 / sigma_d_;
  }
};

/**
 * This is a subclass of the vari class for precomputed
 * gradients of gp_exp_quad_cov.
 *
 * The class stores the double values for the distance
 * matrix, pointers to the varis for the covariance
 * matrix, along with a pointer to the vari for sigma,
 * and the vari for length_scale.
 *
 * @tparam T_x type of std::vector of elements
 * @tparam T_l type of length scale
 */
template <typename T_x, typename T_l>
class gp_exp_quad_cov_vari<T_x, double, T_l> : public vari {
 public:
  const size_t size_;
  const size_t size_ltri_;
  const double l_d_;
  const double sigma_d_;
  const double sigma_sq_d_;
  double *dist_;
  vari *l_vari_;
  vari **cov_lower_;
  vari **cov_diag_;

  /**
   * Constructor for gp_exp_quad_cov.
   *
   * All memory allocated in
   * ChainableStack's stack_alloc arena.
   *
   * It is critical for the efficiency of this object
   * that the constructor create new varis that aren't
   * popped onto the var_stack_, but rather are
   * popped onto the var_nochain_stack_. This is
   * controlled to the second argument to
   * vari's constructor.
   *
   * @param x std::vector input that can be used in square distance
   *    Assumes each element of x is the same size
   * @param sigma standard deviation
   * @param length_scale length scale
   */
  gp_exp_quad_cov_vari(const std::vector<T_x> &x, double sigma,
                       const T_l &length_scale)
      : vari(0.0),
        size_(x.size()),
        size_ltri_(size_ * (size_ - 1) / 2),
        l_d_(value_of(length_scale)),
        sigma_d_(value_of(sigma)),
        sigma_sq_d_(sigma_d_ * sigma_d_),
        dist_(ChainableStack::instance_->memalloc_.alloc_array<double>(
            size_ltri_)),
        l_vari_(length_scale.vi_),
        cov_lower_(ChainableStack::instance_->memalloc_.alloc_array<vari *>(
            size_ltri_)),
        cov_diag_(
            ChainableStack::instance_->memalloc_.alloc_array<vari *>(size_)) {
    double inv_half_sq_l_d = 0.5 / (l_d_ * l_d_);
    size_t pos = 0;
    for (size_t j = 0; j < size_ - 1; ++j) {
      for (size_t i = j + 1; i < size_; ++i) {
        double dist_sq = squared_distance(x[i], x[j]);
        dist_[pos] = dist_sq;
        cov_lower_[pos] = new vari(
            sigma_sq_d_ * std::exp(-dist_sq * inv_half_sq_l_d), false);
        ++pos;
      }
    }
    for (size_t i = 0; i < size_; ++i) {
      cov_diag_[i] = new vari(sigma_sq_d_, false);
    }
  }

  virtual void chain() {
    double adjl = 0;

    for (size_t i = 0; i < size_ltri_; ++i) {
      vari *el_low = cov_lower_[i];
      adjl += el_low->adj_ * el_low->val_ * dist_[i];
    }
    l_vari_->adj_ += adjl / (l_d_ * l_d_ * l_d_);
  }
};

/**
 * Returns a squared exponential kernel.
 *
 * @param x std::vector input that can be used in square distance
 *    Assumes each element of x is the same size
 * @param sigma standard deviation
 * @param length_scale length scale
 * @return squared distance
 * @throw std::domain_error if sigma <= 0, l <= 0, or
 *   x is nan or infinite
 */
<<<<<<< HEAD
template <typename T_x, typename = enable_if_arithmetic<scalar_type_t<T_x>>>
=======
template <typename T_x,
          typename = require_arithmetic_t<typename scalar_type<T_x>::type>>
>>>>>>> 025a142e
inline Eigen::Matrix<var, -1, -1> gp_exp_quad_cov(const std::vector<T_x> &x,
                                                  const var &sigma,
                                                  const var &length_scale) {
  check_positive("gp_exp_quad_cov", "sigma", sigma);
  check_positive("gp_exp_quad_cov", "length_scale", length_scale);
  for (auto &&x_i : x) {
    check_not_nan("gp_exp_quad_cov", "x", x_i);
  }
  const size_t x_size = x.size();
  Eigen::Matrix<var, -1, -1> cov(x_size, x_size);
  if (x_size == 0) {
    return cov;
  }

  gp_exp_quad_cov_vari<T_x, var, var> *baseVari
      = new gp_exp_quad_cov_vari<T_x, var, var>(x, sigma, length_scale);

  size_t pos = 0;
  for (size_t j = 0; j < x_size - 1; ++j) {
    for (size_t i = (j + 1); i < x_size; ++i) {
      cov.coeffRef(i, j).vi_ = baseVari->cov_lower_[pos];
      cov.coeffRef(j, i).vi_ = cov.coeffRef(i, j).vi_;
      ++pos;
    }
    cov.coeffRef(j, j).vi_ = baseVari->cov_diag_[j];
  }
  cov.coeffRef(x_size - 1, x_size - 1).vi_ = baseVari->cov_diag_[x_size - 1];
  return cov;
}

/**
 * Returns a squared exponential kernel.
 *
 * @param x std::vector input that can be used in square distance
 *    Assumes each element of x is the same size
 * @param sigma standard deviation
 * @param length_scale length scale
 * @return squared distance
 * @throw std::domain_error if sigma <= 0, l <= 0, or
 *   x is nan or infinite
 */
template <typename T_x,
          typename = require_arithmetic_t<typename scalar_type<T_x>::type>>
inline Eigen::Matrix<var, -1, -1> gp_exp_quad_cov(const std::vector<T_x> &x,
                                                  double sigma,
                                                  const var &length_scale) {
  check_positive("gp_exp_quad_cov", "marginal variance", sigma);
  check_positive("gp_exp_quad_cov", "length-scale", length_scale);
  for (auto &&x_i : x) {
    check_not_nan("gp_exp_quad_cov", "x", x_i);
  }

  const size_t x_size = x.size();
  Eigen::Matrix<var, -1, -1> cov(x_size, x_size);
  if (x_size == 0) {
    return cov;
  }

  gp_exp_quad_cov_vari<T_x, double, var> *baseVari
      = new gp_exp_quad_cov_vari<T_x, double, var>(x, sigma, length_scale);

  size_t pos = 0;
  for (size_t j = 0; j < x_size - 1; ++j) {
    for (size_t i = (j + 1); i < x_size; ++i) {
      cov.coeffRef(i, j).vi_ = baseVari->cov_lower_[pos];
      cov.coeffRef(j, i).vi_ = cov.coeffRef(i, j).vi_;
      ++pos;
    }
    cov.coeffRef(j, j).vi_ = baseVari->cov_diag_[j];
  }
  cov.coeffRef(x_size - 1, x_size - 1).vi_ = baseVari->cov_diag_[x_size - 1];
  return cov;
}

}  // namespace math
}  // namespace stan
#endif<|MERGE_RESOLUTION|>--- conflicted
+++ resolved
@@ -208,12 +208,7 @@
  * @throw std::domain_error if sigma <= 0, l <= 0, or
  *   x is nan or infinite
  */
-<<<<<<< HEAD
-template <typename T_x, typename = enable_if_arithmetic<scalar_type_t<T_x>>>
-=======
-template <typename T_x,
-          typename = require_arithmetic_t<typename scalar_type<T_x>::type>>
->>>>>>> 025a142e
+template <typename T_x, typename = require_arithmetic_t<scalar_type_t<T_x>>>
 inline Eigen::Matrix<var, -1, -1> gp_exp_quad_cov(const std::vector<T_x> &x,
                                                   const var &sigma,
                                                   const var &length_scale) {
