--- conflicted
+++ resolved
@@ -235,20 +235,11 @@
 };
 #ifdef STAN_OPENCL
 class cholesky_gpu : public vari {
-<<<<<<< HEAD
-public:
-  int M_;  
-  vari** variRefA_;
-  vari** variRefL_;
-
-
-=======
  public:
   int M_;
   vari** variRefA_;
   vari** variRefL_;
 
->>>>>>> 0bf89b47
   /**
    * Constructor for GPU cholesky function.
    *
@@ -266,22 +257,6 @@
    */
   cholesky_gpu(const Eigen::Matrix<var, -1, -1>& A,
                const Eigen::Matrix<double, -1, -1>& L_A)
-<<<<<<< HEAD
-    : vari(0.0),
-      M_(A.rows()),
-      variRefA_(ChainableStack::instance().memalloc_.alloc_array<vari*>
-                (A.rows() * (A.rows() + 1) / 2)),
-      variRefL_(ChainableStack::instance().memalloc_.alloc_array<vari*>
-                (A.rows() * (A.rows() + 1) / 2)) {
-        size_t pos = 0;
-        for (size_type j = 0; j < M_; ++j) {
-          for (size_type i = j; i < M_; ++i) {
-            variRefA_[pos] = A.coeffRef(i, j).vi_;
-            variRefL_[pos] = new vari(L_A.coeffRef(i, j), false); ++pos;
-          }
-        }
-      }
-=======
       : vari(0.0),
         M_(A.rows()),
         variRefA_(ChainableStack::instance().memalloc_.alloc_array<vari*>(
@@ -297,7 +272,6 @@
       }
     }
   }
->>>>>>> 0bf89b47
   /**
    * Reverse mode differentiation algorithm using a GPU
    *
@@ -358,34 +332,20 @@
       Cbar = Cbar * lower_triangular_inverse(D);
       Bbar = Bbar - Cbar * R;
       Dbar = Dbar - transpose(Cbar) * C;
-<<<<<<< HEAD
-      
-      // the implementation of the symbolic_rev inline function
-      // for the GPU 
-=======
 
       // the implementation of the symbolic_rev inline function
       // for the GPU
->>>>>>> 0bf89b47
       Dbar = transpose(D) * Dbar;
       Dbar.triangular_transpose<TriangularMapGPU::LowerToUpper>();
       D = transpose(lower_triangular_inverse(D));
       Dbar = D * transpose(D * Dbar);
       Dbar.triangular_transpose<TriangularMapGPU::LowerToUpper>();
-<<<<<<< HEAD
-      // end of symbolic_rev inline function 
-=======
       // end of symbolic_rev inline function
->>>>>>> 0bf89b47
 
       Rbar = Rbar - transpose(Cbar) * B;
       Rbar = Rbar - Dbar * R;
       Dbar = diagonal_multiply(Dbar, 0.5);
-<<<<<<< HEAD
-      Dbar.zeros<stan::math::TriangularViewGPU::Upper>();   
-=======
       Dbar.zeros<stan::math::TriangularViewGPU::Upper>();
->>>>>>> 0bf89b47
 
       Lbar.sub_block(Rbar, 0, 0, j, 0, k_j_ind, j);
       Lbar.sub_block(Dbar, 0, 0, j, j, k_j_ind, k_j_ind);
@@ -453,12 +413,8 @@
     }
   } else {
 #ifdef STAN_OPENCL
-<<<<<<< HEAD
-    if (L_A.rows() > opencl_context.tuning_opts().cholesky_size_worth_transfer) {
-=======
     if (L_A.rows()
         > opencl_context.tuning_opts().cholesky_size_worth_transfer) {
->>>>>>> 0bf89b47
       cholesky_gpu* baseVari = new cholesky_gpu(A, L_A);
       size_t pos = 0;
       for (size_type j = 0; j < L.cols(); ++j) {
