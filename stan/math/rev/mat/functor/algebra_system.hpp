#ifndef STAN_MATH_REV_MAT_FUNCTOR_ALGEBRA_SYSTEM_HPP
#define STAN_MATH_REV_MAT_FUNCTOR_ALGEBRA_SYSTEM_HPP

#include <stan/math/rev/meta.hpp>
#include <stan/math/prim/mat/fun/Eigen.hpp>
#include <stan/math/rev/mat/functor/jacobian.hpp>
#include <stan/math/prim/scal/err/check_finite.hpp>
#include <stan/math/prim/scal/err/check_consistent_size.hpp>
#include <stan/math/prim/arr/err/check_matching_sizes.hpp>
#include <stan/math/prim/arr/err/check_nonzero_size.hpp>
#include <stan/math/prim/scal/err/check_nonnegative.hpp>
#include <stan/math/prim/scal/err/check_positive.hpp>
#include <iostream>
#include <string>
#include <vector>

namespace stan {
namespace math {

/**
 * A functor that allows us to treat either x or y as
 * the independent variable. If x_is_iv = true, than the
 * Jacobian is computed w.r.t x, else it is computed
 * w.r.t y.
 * @tparam F type for algebraic system functor
 * @tparam T0 type for unknowns
 * @tparam T1 type for auxiliary parameters
 * @tparam x_is_iv true if x is the independent variable
 */
template <typename F, typename T0, typename T1, bool x_is_iv>
struct system_functor {
  /** algebraic system functor */
  F f_;
  /** unknowns */
  Eigen::Matrix<T0, Eigen::Dynamic, 1> x_;
  /** auxiliary parameters */
  Eigen::Matrix<T1, Eigen::Dynamic, 1> y_;
  /** real data */
  std::vector<double> dat_;
  /** integer data */
  std::vector<int> dat_int_;
  /** stream message */
  std::ostream* msgs_;

  system_functor() = default;

  system_functor(const F& f, const Eigen::Matrix<T0, Eigen::Dynamic, 1>& x,
                 const Eigen::Matrix<T1, Eigen::Dynamic, 1>& y,
                 const std::vector<double>& dat,
                 const std::vector<int>& dat_int, std::ostream* msgs)
      : f_(f), x_(x), y_(y), dat_(dat), dat_int_(dat_int), msgs_(msgs) {}

  /**
   * An operator that takes in an independent variable. The
   * independent variable is either passed as the unknown x,
   * or the auxiliary parameter y. The x_is_iv template parameter
   * allows us to determine whether the jacobian is computed
   * with respect to x or y.
   * @tparam T the scalar type of the independent variable
   */
  template <typename T>
  inline Eigen::Matrix<T, Eigen::Dynamic, 1> operator()(
      const Eigen::Matrix<T, Eigen::Dynamic, 1>& iv) const {
    if (x_is_iv) {
      return f_(iv, y_, dat_, dat_int_, msgs_);
    } else {
      return f_(x_, iv, dat_, dat_int_, msgs_);
    }
  }
};

/**
 * A structure which gets passed to Eigen's dogleg
 * algebraic solver.
 * @tparam T scalar type of independent variable.
 * @tparam NX number of rows
 * @tparam NY number of columns
 */
template <typename T, int NX = Eigen::Dynamic, int NY = Eigen::Dynamic>
struct nlo_functor {
  const int m_inputs, m_values;

  nlo_functor() : m_inputs(NX), m_values(NY) {}

  nlo_functor(int inputs, int values) : m_inputs(inputs), m_values(values) {}

  int inputs() const { return m_inputs; }
  int values() const { return m_values; }
};

/**
 * A functor with the required operators to call Eigen's
 * algebraic solver.
 * It is also used in the vari classes of the algebraic solvers
 * to compute the requisite sensitivities.
 * @tparam S wrapper around the algebraic system functor. Has the
 * signature required for jacobian (i.e takes only one argument).
 * @tparam F algebraic system functor
 * @tparam T0 scalar type for unknowns
 * @tparam T1 scalar type for auxiliary parameters
 */
template <typename S, typename F, typename T0, typename T1>
struct hybrj_functor_solver : nlo_functor<double> {
  /** Wrapper around algebraic system */
  S fs_;
  /** number of unknowns */
  int x_size_;
  /** Jacobian of algebraic function wrt unknowns */
  Eigen::MatrixXd J_;

  hybrj_functor_solver(const S& fs, const F& f,
                       const Eigen::Matrix<T0, Eigen::Dynamic, 1>& x,
                       const Eigen::Matrix<T1, Eigen::Dynamic, 1>& y,
                       const std::vector<double>& dat,
                       const std::vector<int>& dat_int, std::ostream* msgs)
      : fs_(f, x, y, dat, dat_int, msgs), x_size_(x.size()) {}

  /**
   * Computes the value the algebraic function, f, when pluging in the
   * independent variables, and the Jacobian w.r.t unknowns. Required
   * by Eigen.
   * @param [in] iv independent variables
   * @param [in, out] fvec value of algebraic function when plugging in iv.
   */
  int operator()(const Eigen::VectorXd& iv, Eigen::VectorXd& fvec) {
    jacobian(fs_, iv, fvec, J_);
    return 0;
  }

  /**
   * Assign the Jacobian to fjac (signature required by Eigen). Required
   * by Eigen.
   * @param [in] iv independent variables.
   * @param [in, out] fjac matrix container for jacobian
   */
  int df(const Eigen::VectorXd& iv, Eigen::MatrixXd& fjac) const {
    fjac = J_;
    return 0;
  }

  /**
   * Performs the same task as the operator(), but returns the
   * Jacobian, instead of saving it inside an argument
   * passed by reference.
   * @param [in] iv indepdent variable.
   */
  Eigen::MatrixXd get_jacobian(const Eigen::VectorXd& iv) {
    Eigen::VectorXd fvec;
    jacobian(fs_, iv, fvec, J_);
    return J_;
  }

  /**
   * Performs the same task as df(), but returns the value of
   * algebraic function, instead of saving it inside an
   * argument passed by reference.
   * @tparam [in] iv independent variable.
   */
  Eigen::VectorXd get_value(const Eigen::VectorXd& iv) const { return fs_(iv); }
};

<<<<<<< HEAD
template <typename T>
void algebra_solver_check(const Eigen::Matrix<T, Eigen::Dynamic, 1>& x,
                          const Eigen::VectorXd& y,
=======
template <typename T1, typename T2>
void algebra_solver_check(const Eigen::Matrix<T1, Eigen::Dynamic, 1>& x,
                          const Eigen::Matrix<T2, Eigen::Dynamic, 1> y,
>>>>>>> 93ab9041
                          const std::vector<double>& dat,
                          const std::vector<int>& dat_int,
                          double function_tolerance,
                          long int max_num_steps) {  // NOLINT(runtime/int)
  check_nonzero_size("algebra_solver", "initial guess", x);
  check_finite("algebra_solver", "initial guess", x);
  check_finite("algebra_solver", "parameter vector", y);
<<<<<<< HEAD
  for (double i : dat) {
    check_finite("algebra_solver", "continuous data", i);
  }
  for (int x : dat_int) {
    check_finite("algebra_solver", "integer data", x);
  }
=======
  check_finite("algebra_solver", "continuous data", dat);
  check_finite("algebra_solver", "integer data", dat_int);
>>>>>>> 93ab9041

  check_nonnegative("algebra_solver", "function_tolerance", function_tolerance);
  check_positive("algebra_solver", "max_num_steps", max_num_steps);
}

}  // namespace math
}  // namespace stan

#endif<|MERGE_RESOLUTION|>--- conflicted
+++ resolved
@@ -159,15 +159,9 @@
   Eigen::VectorXd get_value(const Eigen::VectorXd& iv) const { return fs_(iv); }
 };
 
-<<<<<<< HEAD
-template <typename T>
-void algebra_solver_check(const Eigen::Matrix<T, Eigen::Dynamic, 1>& x,
-                          const Eigen::VectorXd& y,
-=======
 template <typename T1, typename T2>
 void algebra_solver_check(const Eigen::Matrix<T1, Eigen::Dynamic, 1>& x,
                           const Eigen::Matrix<T2, Eigen::Dynamic, 1> y,
->>>>>>> 93ab9041
                           const std::vector<double>& dat,
                           const std::vector<int>& dat_int,
                           double function_tolerance,
@@ -175,17 +169,8 @@
   check_nonzero_size("algebra_solver", "initial guess", x);
   check_finite("algebra_solver", "initial guess", x);
   check_finite("algebra_solver", "parameter vector", y);
-<<<<<<< HEAD
-  for (double i : dat) {
-    check_finite("algebra_solver", "continuous data", i);
-  }
-  for (int x : dat_int) {
-    check_finite("algebra_solver", "integer data", x);
-  }
-=======
   check_finite("algebra_solver", "continuous data", dat);
   check_finite("algebra_solver", "integer data", dat_int);
->>>>>>> 93ab9041
 
   check_nonnegative("algebra_solver", "function_tolerance", function_tolerance);
   check_positive("algebra_solver", "max_num_steps", max_num_steps);
