#ifndef STAN_MATH_REV_FUN_MULTIPLY_LOWER_TRI_SELF_TRANSPOSE_HPP
#define STAN_MATH_REV_FUN_MULTIPLY_LOWER_TRI_SELF_TRANSPOSE_HPP

#include <stan/math/rev/meta.hpp>
#include <stan/math/rev/core.hpp>
#include <stan/math/rev/fun/dot_product.hpp>
#include <stan/math/rev/fun/dot_self.hpp>
#include <stan/math/rev/fun/typedefs.hpp>
#include <stan/math/prim/fun/Eigen.hpp>
#include <stan/math/prim/fun/to_ref.hpp>

namespace stan {
namespace math {

<<<<<<< HEAD
template <typename T, require_rev_matrix_t<T>* = nullptr>
inline auto multiply_lower_tri_self_transpose(const T& L) {
  if (L.size() == 0) {
    return plain_type_t<T>(
        decltype(multiply_lower_tri_self_transpose(value_of(L)))());
  }

  arena_t<T> arena_L = L;
  arena_t<promote_scalar_t<double, T>> arena_L_val
      = arena_L.val().template triangularView<Eigen::Lower>();

  arena_t<T> res = arena_L_val.template triangularView<Eigen::Lower>()
                   * arena_L_val.transpose();

  reverse_pass_callback([res, arena_L, arena_L_val]() mutable {
    arena_L.adj() += ((res.adj().transpose() + res.adj())
                      * arena_L_val.template triangularView<Eigen::Lower>())
                         .template triangularView<Eigen::Lower>();
  });

  return plain_type_t<T>(res);
=======
template <typename EigMat, require_eigen_vt<is_var, EigMat>* = nullptr>
inline matrix_v multiply_lower_tri_self_transpose(const EigMat& L) {
  // check_square("multiply_lower_tri_self_transpose",
  // L, "L", (double*)0);
  int K = L.rows();
  int J = L.cols();
  matrix_v LLt(K, K);
  if (K == 0) {
    return LLt;
  }
  // if (K == 1) {
  //   LLt(0, 0) = L(0, 0) * L(0, 0);
  //   return LLt;
  // }
  int Knz;
  if (K >= J) {
    Knz = (K - J) * J + (J * (J + 1)) / 2;
  } else {  // if (K < J)
    Knz = (K * (K + 1)) / 2;
  }
  const auto& L_ref = to_ref(L);

  vari** vs = reinterpret_cast<vari**>(
      ChainableStack::instance_->memalloc_.alloc(Knz * sizeof(vari*)));
  int pos = 0;
  for (int m = 0; m < K; ++m) {
    for (int n = 0; n < ((J < (m + 1)) ? J : (m + 1)); ++n) {
      vs[pos++] = L_ref.coeff(m, n).vi_;
    }
  }
  for (int m = 0, mpos = 0; m < K; ++m, mpos += (J < m) ? J : m) {
    LLt.coeffRef(m, m) = var(
        new internal::dot_self_vari(vs + mpos, (J < (m + 1)) ? J : (m + 1)));
    for (int n = 0, npos = 0; n < m; ++n, npos += (J < n) ? J : n) {
      LLt.coeffRef(m, n) = LLt.coeffRef(n, m)
          = dot_product(L_ref.row(m).head((J < (n + 1)) ? J : (n + 1)),
                        L_ref.row(n).head((J < (n + 1)) ? J : (n + 1)));
    }
  }
  return LLt;
>>>>>>> dcc2bb11
}

}  // namespace math
}  // namespace stan
#endif<|MERGE_RESOLUTION|>--- conflicted
+++ resolved
@@ -12,7 +12,6 @@
 namespace stan {
 namespace math {
 
-<<<<<<< HEAD
 template <typename T, require_rev_matrix_t<T>* = nullptr>
 inline auto multiply_lower_tri_self_transpose(const T& L) {
   if (L.size() == 0) {
@@ -34,48 +33,6 @@
   });
 
   return plain_type_t<T>(res);
-=======
-template <typename EigMat, require_eigen_vt<is_var, EigMat>* = nullptr>
-inline matrix_v multiply_lower_tri_self_transpose(const EigMat& L) {
-  // check_square("multiply_lower_tri_self_transpose",
-  // L, "L", (double*)0);
-  int K = L.rows();
-  int J = L.cols();
-  matrix_v LLt(K, K);
-  if (K == 0) {
-    return LLt;
-  }
-  // if (K == 1) {
-  //   LLt(0, 0) = L(0, 0) * L(0, 0);
-  //   return LLt;
-  // }
-  int Knz;
-  if (K >= J) {
-    Knz = (K - J) * J + (J * (J + 1)) / 2;
-  } else {  // if (K < J)
-    Knz = (K * (K + 1)) / 2;
-  }
-  const auto& L_ref = to_ref(L);
-
-  vari** vs = reinterpret_cast<vari**>(
-      ChainableStack::instance_->memalloc_.alloc(Knz * sizeof(vari*)));
-  int pos = 0;
-  for (int m = 0; m < K; ++m) {
-    for (int n = 0; n < ((J < (m + 1)) ? J : (m + 1)); ++n) {
-      vs[pos++] = L_ref.coeff(m, n).vi_;
-    }
-  }
-  for (int m = 0, mpos = 0; m < K; ++m, mpos += (J < m) ? J : m) {
-    LLt.coeffRef(m, m) = var(
-        new internal::dot_self_vari(vs + mpos, (J < (m + 1)) ? J : (m + 1)));
-    for (int n = 0, npos = 0; n < m; ++n, npos += (J < n) ? J : n) {
-      LLt.coeffRef(m, n) = LLt.coeffRef(n, m)
-          = dot_product(L_ref.row(m).head((J < (n + 1)) ? J : (n + 1)),
-                        L_ref.row(n).head((J < (n + 1)) ? J : (n + 1)));
-    }
-  }
-  return LLt;
->>>>>>> dcc2bb11
 }
 
 }  // namespace math
