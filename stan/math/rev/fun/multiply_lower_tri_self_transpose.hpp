#ifndef STAN_MATH_REV_FUN_MULTIPLY_LOWER_TRI_SELF_TRANSPOSE_HPP
#define STAN_MATH_REV_FUN_MULTIPLY_LOWER_TRI_SELF_TRANSPOSE_HPP

#include <stan/math/rev/meta.hpp>
#include <stan/math/rev/core.hpp>
#include <stan/math/rev/fun/dot_product.hpp>
#include <stan/math/rev/fun/dot_self.hpp>
#include <stan/math/rev/fun/typedefs.hpp>
#include <stan/math/prim/fun/Eigen.hpp>

namespace stan {
namespace math {

inline matrix_v multiply_lower_tri_self_transpose(const matrix_v& L) {
  // check_square("multiply_lower_tri_self_transpose",
  // L, "L", (double*)0);
  int K = L.rows();
  int J = L.cols();
  matrix_v LLt(K, K);
  if (K == 0) {
    return LLt;
  }
  // if (K == 1) {
  //   LLt(0, 0) = L(0, 0) * L(0, 0);
  //   return LLt;
  // }
  int Knz;
  if (K >= J) {
    Knz = (K - J) * J + (J * (J + 1)) / 2;
  } else {  // if (K < J)
    Knz = (K * (K + 1)) / 2;
  }
  vari** vs = reinterpret_cast<vari**>(
      ChainableStack::instance_->memalloc_.alloc(Knz * sizeof(vari*)));
  int pos = 0;
  for (int m = 0; m < K; ++m) {
    for (int n = 0; n < ((J < (m + 1)) ? J : (m + 1)); ++n) {
      vs[pos++] = L(m, n).vi_;
    }
  }
  for (int m = 0, mpos = 0; m < K; ++m, mpos += (J < m) ? J : m) {
    LLt.coeffRef(m, m) = var(
        new internal::dot_self_vari(vs + mpos, (J < (m + 1)) ? J : (m + 1)));
    for (int n = 0, npos = 0; n < m; ++n, npos += (J < n) ? J : n) {
<<<<<<< HEAD
      LLt(m, n) = LLt(n, m)
=======
      LLt.coeffRef(m, n) = LLt.coeffRef(n, m)
>>>>>>> 22b06402
          = dot_product(L.row(m).head((J < (n + 1)) ? J : (n + 1)),
                        L.row(n).head((J < (n + 1)) ? J : (n + 1)));
    }
  }
  return LLt;
}

}  // namespace math
}  // namespace stan
#endif<|MERGE_RESOLUTION|>--- conflicted
+++ resolved
@@ -42,11 +42,7 @@
     LLt.coeffRef(m, m) = var(
         new internal::dot_self_vari(vs + mpos, (J < (m + 1)) ? J : (m + 1)));
     for (int n = 0, npos = 0; n < m; ++n, npos += (J < n) ? J : n) {
-<<<<<<< HEAD
-      LLt(m, n) = LLt(n, m)
-=======
       LLt.coeffRef(m, n) = LLt.coeffRef(n, m)
->>>>>>> 22b06402
           = dot_product(L.row(m).head((J < (n + 1)) ? J : (n + 1)),
                         L.row(n).head((J < (n + 1)) ? J : (n + 1)));
     }
