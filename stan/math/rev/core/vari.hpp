--- conflicted
+++ resolved
@@ -33,6 +33,8 @@
   virtual ~vari_base() noexcept {}
 };
 
+template <typename T, typename = void>
+class vari_value;
 /**
  * The variable implementation base class.
  *
@@ -184,7 +186,6 @@
 // For backwards compatability the default is double
 using vari = vari_value<double>;
 
-<<<<<<< HEAD
 
 
 template <typename T>
@@ -333,8 +334,6 @@
     o_ << i_ << "  " << x << "  " << x->val_ << " : " << x->adj_ << std::endl;
   }
 };
-=======
->>>>>>> ffd30da4
 }  // namespace math
 }  // namespace stan
 #endif