--- conflicted
+++ resolved
@@ -30,10 +30,6 @@
    */
   virtual void chain() = 0;
   virtual void set_zero_adjoint() = 0;
-<<<<<<< HEAD
-  virtual ~vari_base() noexcept {}
-=======
->>>>>>> 22b06402
 
   /**
    * Allocate memory from the underlying memory pool.  This memory is
