#ifndef STAN_MATH_REV_CORE_VARI_HPP
#define STAN_MATH_REV_CORE_VARI_HPP

#include <stan/math/rev/core/chainable_alloc.hpp>
#include <stan/math/rev/core/chainablestack.hpp>
#include <stan/math/prim/meta.hpp>
#include <ostream>
#include <type_traits>

namespace stan {
namespace math {

// forward declaration of var
template <typename T, typename>
class var_value;

class vari_base {
 public:
<<<<<<< HEAD
  virtual void chain() {}
=======
  virtual void chain(){};
>>>>>>> 2d3648bd
};
/**
 * The variable implementation base class.
 *
 * This class is complete (not abstract) and may be used for
 * constants.
 *
 * A variable implementation is constructed with a constant
 * value. It also stores the adjoint for storing the partial
 * derivative with respect to the root of the derivative tree.
 *
 * The chain() method applies the chain rule. Concrete extensions
 * of this class will represent base variables or the result
 * of operations such as addition or subtraction. These extended
 * classes will store operand variables and propagate derivative
 * information via an implementation of chain().
 */
template <typename T, typename>
class vari_value;

template <typename T>
class vari_value<T, std::enable_if_t<std::is_floating_point<T>::value>>
    : public vari_base {
 private:
  template <typename, typename>
  friend class var_value;

 public:
  using Scalar = T;
  using value_type = Scalar;
  /**
   * The value of this variable.
   */
  const Scalar val_;
  /**
   * The adjoint of this variable, which is the partial derivative
   * of this variable with respect to the root variable.
   */
  Scalar adj_;

  /**
   * Construct a variable implementation from a value.  The
   * adjoint is initialized to zero.
   *
   * All constructed variables are added to the stack.  Variables
   * should be constructed before variables on which they depend
   * to insure proper partial derivative propagation.  During
   * derivative propagation, the chain() method of each variable
   * will be called in the reverse order of construction.
   *
   * @tparam S an Arithmetic type.
   * @param x Value of the constructed variable.
   */
  template <typename S,
            std::enable_if_t<std::is_convertible<S&, Scalar>::value>* = nullptr>
  vari_value(S x) noexcept : val_(x), adj_(0.0) {  // NOLINT
    std::get<std::vector<vari_value<T>*>>(
        ChainableStack::instance_->var_zeroing_stacks_)
        .emplace_back(this);
    ChainableStack::instance_->var_stack_.emplace_back(this);
  }

  /**
   * Construct a variable implementation from a value.  The
   *  adjoint is initialized to zero and if `stacked` is `false` this vari
   *  will be moved to the nochain stack s.t. it's chain method will not be
   *  called when calling `grad()`.
   *
   * All constructed variables are added to the stack.  Variables
   *  should be constructed before variables on which they depend
   *  to insure proper partial derivative propagation.  During
   *  derivative propagation, the chain() method of each variable
   *  will be called in the reverse order of construction.
   *
   * @tparam S an Arithmetic type.
   * @param x Value of the constructed variable.
   * @param stacked If false will put this this vari on the nochain stack so
   * that its `chain()` method is not called.
   */
  template <typename S,
            std::enable_if_t<std::is_convertible<S&, Scalar>::value>* = nullptr>
  vari_value(S x, bool stacked) noexcept : val_(x), adj_(0.0) {
    std::get<std::vector<vari_value<T>*>>(
        ChainableStack::instance_->var_zeroing_stacks_)
        .emplace_back(this);
    if (stacked) {
      ChainableStack::instance_->var_stack_.emplace_back(this);
    }
  }

  /**
   * Constructor from vari_value
   * @tparam S An arithmetic type
   * @param x A vari_value
   */
  vari_value(const vari_value<T>& x) noexcept : val_(x.val_), adj_(x.adj_) {
    std::get<std::vector<vari_value<T>*>>(
        ChainableStack::instance_->var_zeroing_stacks_)
        .emplace_back(this);
    ChainableStack::instance_->var_stack_.emplace_back(this);
  }
  /**
   * Constructor from vari_value
   * @tparam S An arithmetic type
   * @param x A vari_value
   */
  vari_value(vari_value<T>&& x) noexcept : val_(x.val_), adj_(x.adj_) {
    std::get<std::vector<vari_value<T>*>>(
        ChainableStack::instance_->var_zeroing_stacks_)
        .emplace_back(this);
    ChainableStack::instance_->var_stack_.emplace_back(this);
  }

  /**
   * Initialize the adjoint for this (dependent) variable to 1.
   * This operation is applied to the dependent variable before
   * propagating derivatives, setting the derivative of the
   * result with respect to itself to be 1.
   */
  inline void init_dependent() noexcept { adj_ = 1.0; }

  /**
   * Set the adjoint value of this variable to 0.  This is used to
   * reset adjoints before propagating derivatives again (for
   * example in a Jacobian calculation).
   */
  inline void set_zero_adjoint() noexcept { adj_ = 0.0; }

  /**
   * Insertion operator for vari. Prints the current value and
   * the adjoint value.
   *
   * @param os [in, out] ostream to modify
   * @param v [in] vari object to print.
   *
   * @return The modified ostream.
   */
  friend std::ostream& operator<<(std::ostream& os, const vari_value<T>* v) {
    return os << v->val_ << ":" << v->adj_;
  }

  /**
   * Allocate memory from the underlying memory pool.  This memory is
   * is managed as a whole externally.
   *
   * Warning: Classes should not be allocated with this operator
   * if they have non-trivial destructors.
   *
   * @param nbytes Number of bytes to allocate.
   * @return Pointer to allocated bytes.
   */
  static inline void* operator new(size_t nbytes) noexcept {
    return ChainableStack::instance_->memalloc_.alloc(nbytes);
  }

  /**
   * Delete a pointer from the underlying memory pool.
   *
   * This no-op implementation enables a subclass to throw
   * exceptions in its constructor.  An exception thrown in the
   * constructor of a subclass will result in an error being
   * raised, which is in turn caught and calls delete().
   *
   * See the discussion of "plugging the memory leak" in:
   *   http://www.parashift.com/c++-faq/memory-pools.html
   */
  static inline void operator delete(
      void* /* ignore arg */) noexcept { /* no op */
  }
};

// For backwards compatability the default is double
using vari = vari_value<double>;

}  // namespace math
}  // namespace stan
#endif<|MERGE_RESOLUTION|>--- conflicted
+++ resolved
@@ -16,11 +16,7 @@
 
 class vari_base {
  public:
-<<<<<<< HEAD
-  virtual void chain() {}
-=======
-  virtual void chain(){};
->>>>>>> 2d3648bd
+  virtual void chain(){}
 };
 /**
  * The variable implementation base class.
