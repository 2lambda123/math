--- conflicted
+++ resolved
@@ -451,7 +451,6 @@
    * @param x Value of the constructed variable.
    */
   template <typename S, require_convertible_t<S&, value_type>* = nullptr>
-<<<<<<< HEAD
   explicit vari_value(S&& x) :
         rows_(x.rows()),
         cols_(x.cols()),
@@ -459,10 +458,6 @@
         val_(x),
         adj_(x),
         chainable_alloc() {
-=======
-  explicit vari_value(S&& x)
-      : rows_(x.rows()), cols_(x.cols()), size_(x.size()), val_(x), adj_(x) {
->>>>>>> 1cbd95bd
     this->set_zero_adjoint();
     ChainableStack::instance_->var_stack_.push_back(this);
   }
@@ -484,7 +479,6 @@
    * that its `chain()` method is not called.
    */
   template <typename S, require_convertible_t<S&, value_type>* = nullptr>
-<<<<<<< HEAD
   vari_value(S&& x, bool stacked) :
         rows_(x.rows()),
         cols_(x.cols()),
@@ -492,10 +486,6 @@
         val_(x),
         adj_(x),
         chainable_alloc() {
-=======
-  vari_value(S&& x, bool stacked)
-      : rows_(x.rows()), cols_(x.cols()), size_(x.size()), val_(x), adj_(x) {
->>>>>>> 1cbd95bd
     this->set_zero_adjoint();
     if (stacked) {
       ChainableStack::instance_->var_stack_.push_back(this);
