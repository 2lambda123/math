#ifndef STAN_MATH_REV_CORE_SET_ZERO_ALL_ADJOINTS_HPP
#define STAN_MATH_REV_CORE_SET_ZERO_ALL_ADJOINTS_HPP

#include <stan/math/prim/functor.hpp>
#include <stan/math/rev/core/vari.hpp>
#include <stan/math/rev/core/chainable_alloc.hpp>
#include <stan/math/rev/core/chainablestack.hpp>

namespace stan {
namespace math {

/**
 * Reset all adjoint values in the stack to zero.
 */
static EIGEN_STRONG_INLINE void set_zero_all_adjoints() {
<<<<<<< HEAD
  for_each([](auto& x) {
      for (auto& xx : x) {
        xx->set_zero_adjoint();
      }
  }, ChainableStack::instance_->var_zeroing_stacks_);
=======
  for_each_tuple(
      [](auto& x) {
        for (auto& xx : x) {
          xx->set_zero_adjoint();
        }
      },
      ChainableStack::instance_->var_zeroing_stacks_);
>>>>>>> 5f4278fa
}

}  // namespace math
}  // namespace stan
#endif<|MERGE_RESOLUTION|>--- conflicted
+++ resolved
@@ -13,22 +13,11 @@
  * Reset all adjoint values in the stack to zero.
  */
 static EIGEN_STRONG_INLINE void set_zero_all_adjoints() {
-<<<<<<< HEAD
   for_each([](auto& x) {
       for (auto& xx : x) {
         xx->set_zero_adjoint();
       }
-  }, ChainableStack::instance_->var_zeroing_stacks_);
-=======
-  for_each_tuple(
-      [](auto& x) {
-        for (auto& xx : x) {
-          xx->set_zero_adjoint();
-        }
-      },
-      ChainableStack::instance_->var_zeroing_stacks_);
->>>>>>> 5f4278fa
-}
+  }, ChainableStack::instance_->var_zeroing_stacks_);}
 
 }  // namespace math
 }  // namespace stan
