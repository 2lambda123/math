#ifndef STAN_MATH_REV_CORE_VAR_HPP
#define STAN_MATH_REV_CORE_VAR_HPP

#include <stan/math/rev/core/vari.hpp>
#include <stan/math/rev/core/grad.hpp>
#include <stan/math/rev/core/chainable_alloc.hpp>
#include <stan/math/prim/meta.hpp>
#include <stan/math/rev/meta/is_vari.hpp>
#include <stan/math/rev/meta/arena_type.hpp>
#include <stan/math/rev/functor/reverse_pass_callback.hpp>
#include <ostream>
#include <vector>
#ifdef STAN_OPENCL
#include <stan/math/opencl/rev/vari.hpp>
#endif

namespace stan {
namespace math {

// forward declare
template <typename Vari>
static void grad(Vari* vi);

/**
 * Independent (input) and dependent (output) variables for gradients.
 *
 * This class acts as a smart pointer, with resources managed by
 * an arena-based memory manager scoped to a single gradient
 * calculation.
 *
 * A var is constructed with a type `T` and used like any
 * other scalar. Arithmetical functions like negation, addition,
 * and subtraction, as well as a range of mathematical functions
 * like exponentiation and powers are overridden to operate on
 * var values objects.
 * @tparam T An Floating point type.
 */
template <typename T>
class var_value {
  static_assert(
      std::is_floating_point<value_type_t<T>>::value,
      "The template for must be a floating point or a container holding"
      " floating point types");

 public:
  using value_type = std::decay_t<T>;  // type in vari_value.
  using vari_type = std::conditional_t<is_plain_type<value_type>::value,
                                       vari_value<value_type>, vari_view<T>>;

  static constexpr int RowsAtCompileTime{vari_type::RowsAtCompileTime};
  static constexpr int ColsAtCompileTime{vari_type::ColsAtCompileTime};

  /**
   * Pointer to the implementation of this variable.
   *
   * This value should not be modified, but may be accessed in
   * <code>var</code> operators to construct `vari_value<T>`
   * instances.
   */
  vari_type* vi_;

  /**
   * Return `true` if this variable has been
   * declared, but not been defined.  Any attempt to use an
   * undefined variable's value or adjoint will result in a
   * segmentation fault.
   *
   * @return <code>true</code> if this variable does not yet have
   * a defined variable.
   */
  inline bool is_uninitialized() { return (vi_ == nullptr); }

  /**
   * Construct a variable for later assignment.
   *
   * This is implemented as a no-op, leaving the underlying implementation
   * dangling.  Before an assignment, the behavior is thus undefined just
   * as for a basic double.
   */
  var_value() : vi_(nullptr) {}

  /**
   * Construct a variable from the specified floating point argument
   * by constructing a new `vari_value<value_type>`. This constructor is only
   * valid when `S` is convertible to this `vari_value`'s `value_type`.
   * @tparam S A type that is convertible to `value_type`.
   * @param x Value of the variable.
   */
  template <typename S, require_convertible_t<S&, value_type>* = nullptr>
  var_value(S&& x) : vi_(new vari_type(std::forward<S>(x), false)) {}  // NOLINT

  /**
   * Construct a variable from a pointer to a variable implementation.
   * @param vi A vari_value pointer.
   */
  var_value(vari_type* vi) : vi_(vi) {}  // NOLINT

  /**
   * Construct a `var_value` with an inner plain matrix type from a `var_value`
   *  holding an expression.
   * @tparam S a non-plain eigen expression type
   * @param other an eigen expression
   */
  template <typename S, typename T_ = T,
            require_convertible_t<S&, value_type>* = nullptr,
            require_plain_type_t<T_>* = nullptr,
            require_not_same_t<T, S>* = nullptr>
  var_value(const var_value<S>& other) : vi_(new vari_type(other.vi_->val_)) {
    reverse_pass_callback(
        [this_vi = this->vi_, other_vi = other.vi_]() mutable {
          other_vi->adj_ += this_vi->adj_;
        });
  }

  /**
   * Return a constant reference to the value of this variable.
   *
   * @return The value of this variable.
   */
  inline const auto& val() const { return vi_->val_; }

  /**
   * Return a reference of the derivative of the root expression with
   * respect to this expression.  This method only works
   * after one of the `grad()` methods has been
   * called.
   *
   * @return Adjoint for this variable.
   */
  inline auto& adj() const { return vi_->adj_; }

  /**
   * Return a reference to the derivative of the root expression with
   * respect to this expression.  This method only works
   * after one of the `grad()` methods has been
   * called.
   *
   * @return Adjoint for this variable.
   */
  inline auto& adj() { return vi_->adj_; }

  inline Eigen::Index rows() const { return vi_->val_.rows(); }
  inline Eigen::Index cols() const { return vi_->val_.cols(); }
  inline Eigen::Index size() const { return vi_->val_.size(); }
  /**
   * Compute the gradient of this (dependent) variable with respect to
   * the specified vector of (independent) variables, assigning the
   * specified vector to the gradient.
   *
   * The grad() function does <i>not</i> recover memory.  In Stan
   * 2.4 and earlier, this function did recover memory.
   *
   * @tparam CheckContainer Not set by user. The default value of value_type
   *  is used to require that grad is only available for scalar `var_value`
   *  types.
   * @param x Vector of independent variables.
   * @param g Gradient vector of partial derivatives of this
   * variable with respect to x.
   */
  template <typename CheckContainer = value_type,
            require_not_container_t<CheckContainer>* = nullptr>
  inline void grad(std::vector<var_value<T>>& x, std::vector<value_type>& g) {
    stan::math::grad(vi_);
    g.resize(x.size());
    for (size_t i = 0; i < x.size(); ++i) {
      g[i] = x[i].vi_->adj_;
    }
  }

  /**
   * Compute the gradient of this (dependent) variable with respect
   * to all (independent) variables.
   *
   * @tparam CheckContainer Not set by user. The default value of value_type
   *  is used to require that grad is only available for scalar `var_value`
   *  types.
   * The grad() function does <i>not</i> recover memory.
   */
  template <typename CheckContainer = value_type,
            require_not_container_t<CheckContainer>* = nullptr>
  void grad() {
    stan::math::grad(vi_);
  }

  // POINTER OVERRIDES

  /**
   * Return a reference to underlying implementation of this variable.
   *
   * If <code>x</code> is of type <code>var</code>, then applying
   * this operator, <code>*x</code>, has the same behavior as
   * <code>*(x.vi_)</code>.
   *
   * <i>Warning</i>:  The returned reference does not track changes to
   * this variable.
   *
   * @return variable
   */
  inline vari_type& operator*() { return *vi_; }

  /**
   * Return a pointer to the underlying implementation of this variable.
   *
   * If <code>x</code> is of type <code>var</code>, then applying
   * this operator, <code>x-&gt;</code>, behaves the same way as
   * <code>x.vi_-&gt;</code>.
   *
   * <i>Warning</i>: The returned result does not track changes to
   * this variable.
   */
  inline vari_type* operator->() { return vi_; }

  // COMPOUND ASSIGNMENT OPERATORS

  /**
   * The compound add/assignment operator for variables (C++).
   *
   * If this variable is a and the argument is the variable b,
   * then (a += b) behaves exactly the same way as (a = a + b),
   * creating an intermediate variable representing (a + b).
   *
   * @param b The variable to add to this variable.
   * @return The result of adding the specified variable to this variable.
   */
  inline var_value<T>& operator+=(const var_value<T>& b);

  /**
   * The compound add/assignment operator for scalars (C++).
   *
   * If this variable is a and the argument is the scalar b, then
   * (a += b) behaves exactly the same way as (a = a + b).  Note
   * that the result is an assignable lvalue.
   *
   * @param b The scalar to add to this variable.
   * @return The result of adding the specified variable to this variable.
   */
  inline var_value<T>& operator+=(T b);

  /**
   * The compound subtract/assignment operator for variables (C++).
   *
   * If this variable is a and the argument is the variable b,
   * then (a -= b) behaves exactly the same way as (a = a - b).
   * Note that the result is an assignable lvalue.
   *
   * @param b The variable to subtract from this variable.
   * @return The result of subtracting the specified variable from
   * this variable.
   */
  inline var_value<T>& operator-=(const var_value<T>& b);

  /**
   * The compound subtract/assignment operator for scalars (C++).
   *
   * If this variable is a and the argument is the scalar b, then
   * (a -= b) behaves exactly the same way as (a = a - b).  Note
   * that the result is an assignable lvalue.
   *
   * @param b The scalar to subtract from this variable.
   * @return The result of subtracting the specified variable from this
   * variable.
   */
  inline var_value<T>& operator-=(T b);

  /**
   * The compound multiply/assignment operator for variables (C++).
   *
   * If this variable is a and the argument is the variable b,
   * then (a *= b) behaves exactly the same way as (a = a * b).
   * Note that the result is an assignable lvalue.
   *
   * @param b The variable to multiply this variable by.
   * @return The result of multiplying this variable by the
   * specified variable.
   */
  inline var_value<T>& operator*=(const var_value<T>& b);

  /**
   * The compound multiply/assignment operator for scalars (C++).
   *
   * If this variable is a and the argument is the scalar b, then
   * (a *= b) behaves exactly the same way as (a = a * b).  Note
   * that the result is an assignable lvalue.
   *
   * @param b The scalar to multiply this variable by.
   * @return The result of multiplying this variable by the specified
   * variable.
   */
  inline var_value<T>& operator*=(T b);

  /**
   * The compound divide/assignment operator for variables (C++).  If this
   * variable is a and the argument is the variable b, then (a /= b)
   * behaves exactly the same way as (a = a / b).  Note that the
   * result is an assignable lvalue.
   *
   * @param b The variable to divide this variable by.
   * @return The result of dividing this variable by the
   * specified variable.
   */
  inline var_value<T>& operator/=(const var_value<T>& b);

  /**
   * The compound divide/assignment operator for scalars (C++).
   *
   * If this variable is a and the argument is the scalar b, then
   * (a /= b) behaves exactly the same way as (a = a / b).  Note
   * that the result is an assignable lvalue.
   *
   * @param b The scalar to divide this variable by.
   * @return The result of dividing this variable by the specified
   * variable.
   */
  inline var_value<T>& operator/=(T b);

  /**
   * A block view of the underlying Eigen matrices.
   * @param start_row Starting row of block.
   * @param start_col Starting columns of block.
   * @param num_rows Number of rows to return.
   * @param num_cols Number of columns to return.
   */
  inline auto block(Eigen::Index start_row, Eigen::Index start_col,
                    Eigen::Index num_rows, Eigen::Index num_cols) const {
    using vari_sub
        = decltype(vi_->block(start_row, start_col, num_rows, num_cols));
    using var_sub = var_value<typename vari_sub::value_type>;
    return var_sub(
        new vari_sub(vi_->block(start_row, start_col, num_rows, num_cols)));
  }

  /**
   * View of the head of Eigen vector types.
   * @param n Number of elements to return from top of vector.
   */
  inline auto head(Eigen::Index n) const {
    using vari_sub = decltype(vi_->head(n));
    using var_sub = var_value<typename vari_sub::value_type>;
    return var_sub(new vari_sub(vi_->head(n)));
  }

  /**
   * View of the tail of the Eigen vector types.
   * @param n Number of elements to return from bottom of vector.
   */
  inline auto tail(Eigen::Index n) const {
    using vari_sub = decltype(vi_->tail(n));
    using var_sub = var_value<typename vari_sub::value_type>;
    return var_sub(new vari_sub(vi_->tail(n)));
  }

  /**
   * View block of N elements starting at position `i`
   * @param i Starting position of block.
   * @param n Number of elements in block
   */
  inline auto segment(Eigen::Index i, Eigen::Index n) const {
    using vari_sub = decltype(vi_->segment(i, n));
    using var_sub = var_value<typename vari_sub::value_type>;
    return var_sub(new vari_sub(vi_->segment(i, n)));
  }

  /**
   * View row of eigen matrices.
   * @param i Row index to slice.
   */
  inline auto row(Eigen::Index i) const {
    using vari_sub = decltype(vi_->row(i));
    using var_sub = var_value<typename vari_sub::value_type>;
    return var_sub(new vari_sub(vi_->row(i)));
  }

  /**
   * View column of eigen matrices
   * @param i Column index to slice
   */
  inline auto col(Eigen::Index i) const {
    using vari_sub = decltype(vi_->col(i));
    using var_sub = var_value<typename vari_sub::value_type>;
    return var_sub(new vari_sub(vi_->col(i)));
  }

  /**
   * View element of eigen matrices
   * @param i Element to access
   */
  inline auto coeff(Eigen::Index i) const {
    using vari_coeff_type = decltype(vi_->coeff(i));
    auto* vari_coeff = new vari_coeff_type(vi_->coeff(i));
    reverse_pass_callback([vari_coeff, this, i]() mutable {
      this->vi_->adj_(i) += vari_coeff->adj_;
    });
    return var_value<double>(vari_coeff);
  }

  /**
   * View element of eigen matrices
   * @param i Row to access
   * @param j Column to access
   */
  inline auto coeff(Eigen::Index i, Eigen::Index j) const {
    using vari_coeff_type = decltype(vi_->coeff(i, j));
    auto* vari_coeff = new vari_coeff_type(vi_->coeff(i, j));
    reverse_pass_callback([vari_coeff, this, i, j]() mutable {
      this->vi_->adj_(i, j) += vari_coeff->adj_;
    });
    return var_value<double>(vari_coeff);
  }

  /**
   * View element of eigen matrices
   * @param i Element to access
   */
  inline auto operator()(Eigen::Index i) const { return this->coeff(i); }

  /**
   * View element of eigen matrices
   * @param i Row to access
   * @param j Column to access
   */
  inline auto operator()(Eigen::Index i, Eigen::Index j) const {
    return this->coeff(i, j);
  }

  /**
   * Write the value of this autodiff variable and its adjoint to
   * the specified output stream.
   *
   * @param os Output stream to which to write.
   * @param v Variable to write.
   * @return Reference to the specified output stream.
   */
  friend std::ostream& operator<<(std::ostream& os, const var_value<T>& v) {
    if (v.vi_ == nullptr) {
      return os << "uninitialized";
    }
    return os << v.val();
  }

  /**
<<<<<<< HEAD
   * Returns number of rows. Only available if `T` is a matrix.
   * @return number of rows.
   */
  template <typename U = T,
            require_any_t<is_eigen_matrix<U>, is_matrix_cl<U>>* = nullptr>
  auto rows() const {
    return vi_->rows();
  }

  /**
   * Returns number of columns. Only available if `T` is a matrix.
   * @return number of columns.
   */
  template <typename U = T,
            require_any_t<is_eigen_matrix<U>, is_matrix_cl<U>>* = nullptr>
  auto cols() const {
    return vi_->cols();
=======
   * Assignment of another plain var value, when this also contains a plain
   * type.
   * @tparam S type of the value in the `var_value` to assing
   * @param other the value to assign
   * @return this
   */
  template <typename S, require_convertible_t<S&, value_type>* = nullptr,
            require_all_plain_type_t<T, S>* = nullptr>
  var_value<T> operator=(const var_value<S>& other) {
    vi_ = other.vi_;
    return *this;
  }

  /**
   * Assignment of another var value, when either this or the other one does not
   * contain a plain type.
   * @tparam S type of the value in the `var_value` to assing
   * @param other the value to assign
   * @return this
   */
  template <typename S, require_convertible_t<S&, value_type>* = nullptr,
            require_any_not_plain_type_t<T, S>* = nullptr>
  var_value<T> operator=(const var_value<S>& other) {
    arena_t<plain_type_t<T>> prev_val = vi_->val_;
    vi_->val_ = other.val();
    // no need to change any adjoints - these are just zeros before the reverse
    // pass

    reverse_pass_callback(
        [this_vi = this->vi_, other_vi = other.vi_, prev_val]() mutable {
          this_vi->val_ = prev_val;

          // we have no way of detecting aliasing between this->vi_->adj_ and
          // other.vi_->adj_, so we must copy adjoint before reseting to zero

          // we can reuse prev_val instead of allocating a new matrix
          prev_val = this_vi->adj_;
          this_vi->adj_.setZero();
          other_vi->adj_ += prev_val;
        });
    return *this;
  }

  // this is a bit ugly workarount to allow var_value<double> to have default
  // assignment operator, which avoids warnings when used in Eigen matrices.
 private:
  struct not_var_value {};

 public:
  /**
   * Copy assignment operator delegates to general assignment operator if the
   * var_value contains eigen type.
   * @param other the value to assing
   * @return this
   */
  var_value<T> operator=(std::conditional_t<is_eigen<value_type>::value,
                                            const var_value<T>&, not_var_value>
                             other) {
    return operator=<T>(other);
>>>>>>> ed6ab4bd
  }
};

// For backwards compatability the default value is double
using var = var_value<double>;

}  // namespace math

/**
 * Template specialization defining the scalar type of
 * values stored in var_value.
 *
 * @tparam T type to check.
 * @ingroup type_trait
 */
template <typename T>
struct scalar_type<math::var_value<T>> {
  using type = math::var_value<scalar_type_t<T>>;
};

}  // namespace stan
#endif<|MERGE_RESOLUTION|>--- conflicted
+++ resolved
@@ -321,7 +321,7 @@
    * @param num_cols Number of columns to return.
    */
   inline auto block(Eigen::Index start_row, Eigen::Index start_col,
-                    Eigen::Index num_rows, Eigen::Index num_cols) const {
+                          Eigen::Index num_rows, Eigen::Index num_cols) const {
     using vari_sub
         = decltype(vi_->block(start_row, start_col, num_rows, num_cols));
     using var_sub = var_value<typename vari_sub::value_type>;
@@ -438,7 +438,6 @@
   }
 
   /**
-<<<<<<< HEAD
    * Returns number of rows. Only available if `T` is a matrix.
    * @return number of rows.
    */
@@ -456,7 +455,9 @@
             require_any_t<is_eigen_matrix<U>, is_matrix_cl<U>>* = nullptr>
   auto cols() const {
     return vi_->cols();
-=======
+  }
+
+  /**
    * Assignment of another plain var value, when this also contains a plain
    * type.
    * @tparam S type of the value in the `var_value` to assing
@@ -516,7 +517,6 @@
                                             const var_value<T>&, not_var_value>
                              other) {
     return operator=<T>(other);
->>>>>>> ed6ab4bd
   }
 };
 
