--- conflicted
+++ resolved
@@ -91,12 +91,7 @@
   template <typename IntegralT, require_not_same_t<T, IntegralT>* = nullptr,
             require_integral_t<IntegralT>* = nullptr,
             require_arithmetic_t<T>* = nullptr>
-<<<<<<< HEAD
-  var_value(IntegralT x) // NOLINT
-      : vi_(new vari_value<T>(x, false)) {}
-=======
-  var_value(IntegralT x) : vi_(new vari_value<T>(x, false)) {}
->>>>>>> c8c01842
+  var_value(IntegralT x) : vi_(new vari_value<T>(x, false)) {} // NOLINT
 
   var_value(T x) : vi_(new vari_value<T>(x, false)) {}  // NOLINT
 
