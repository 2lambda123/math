--- conflicted
+++ resolved
@@ -15,7 +15,6 @@
 namespace math {
 
 namespace internal {
-<<<<<<< HEAD
 template <typename VariVal, typename Vari1, typename Vari2, typename = void>
 class add_vari {};
 
@@ -25,9 +24,6 @@
   using op_vari<VariVal, Vari1*, Vari2*>::avi;
   using op_vari<VariVal, Vari1*, Vari2*>::bvi;
 
-=======
-class add_vv_vari final : public op_vv_vari {
->>>>>>> 8ce09f4b
  public:
   add_vari(Vari1* avi, Vari2* bvi)
       : op_vari<VariVal, Vari1*, Vari2*>(avi->val_ + bvi->val_, avi, bvi) {}
@@ -42,16 +38,12 @@
   }
 };
 
-<<<<<<< HEAD
 template <typename VariVal, typename Vari, typename Arith>
 class add_vari<VariVal, Vari, Arith, require_arithmetic_t<Arith>> final
     : public op_vari<VariVal, Vari*, Arith> {
   using op_vari<VariVal, Vari*, Arith>::avi;
   using op_vari<VariVal, Vari*, Arith>::bd;
 
-=======
-class add_vd_vari final : public op_vd_vari {
->>>>>>> 8ce09f4b
  public:
   add_vari(Vari* avi, const Arith& b)
       : op_vari<VariVal, Vari*, Arith>(avi->val_ + b, avi, b) {}
@@ -101,15 +93,10 @@
  * @param b Second variable operand.
  * @return Variable result of adding two variables.
  */
-<<<<<<< HEAD
 template <typename T>
 inline var_value<T> operator+(const var_value<T>& a, const var_value<T>& b) {
   return {
       new internal::add_vari<T, vari_value<T>, vari_value<T>>(a.vi_, b.vi_)};
-=======
-inline var operator+(const var& a, const var& b) {
-  return {new internal::add_vv_vari(a.vi_, b.vi_)};
->>>>>>> 8ce09f4b
 }
 
 /**
@@ -124,13 +111,8 @@
  * @param b Second scalar operand.
  * @return Result of adding variable and scalar.
  */
-<<<<<<< HEAD
 template <typename T, typename Arith, require_arithmetic_t<Arith>...>
 inline var_value<T> operator+(const var_value<T>& a, const Arith& b) {
-=======
-template <typename Arith, require_arithmetic_t<Arith>* = nullptr>
-inline var operator+(const var& a, Arith b) {
->>>>>>> 8ce09f4b
   if (b == 0.0) {
     return a;
   }
@@ -149,16 +131,8 @@
  * @param b Second variable operand.
  * @return Result of adding variable and scalar.
  */
-<<<<<<< HEAD
 template <typename T, typename Arith, require_arithmetic_t<Arith>...>
 inline var_value<T> operator+(const Arith& a, const var_value<T>& b) {
-=======
-template <typename Arith, require_arithmetic_t<Arith>* = nullptr>
-inline var operator+(Arith a, const var& b) {
->>>>>>> 8ce09f4b
-  if (a == 0.0) {
-    return b;
-  }
   return {new internal::add_vari<T, vari_value<T>, Arith>(b.vi_,
                                                           a)};  // by symmetry
 }
