--- conflicted
+++ resolved
@@ -106,23 +106,14 @@
  *
  * \f$\frac{\partial}{\partial x} (x-c) = 1\f$, and
  *
-<<<<<<< HEAD
- * @tparam T type of second scalar operand
-=======
  * @tparam Var value type of a var
  * @tparam Arith An arithmetic type
->>>>>>> b3dde68e
  * @param a First variable operand.
  * @param b Second scalar operand.
  * @return Result of subtracting the scalar from the variable.
  */
-<<<<<<< HEAD
-template <typename T, typename = std::enable_if_t<std::is_arithmetic<T>::value>>
-inline var operator-(const var& a, T b) {
-=======
 template <typename Arith, require_arithmetic_t<Arith>...>
 inline var operator-(var a, Arith b) {
->>>>>>> b3dde68e
   if (b == 0.0) {
     return a;
   }
@@ -136,25 +127,15 @@
  *
  * \f$\frac{\partial}{\partial y} (c-y) = -1\f$, and
  *
-<<<<<<< HEAD
- * @tparam T type of first scalar operand
-=======
  * @tparam Var value type of a var
  * @tparam Arith An arithmetic type
->>>>>>> b3dde68e
  * @param a First scalar operand.
  * @param b Second variable operand.
  * @return Result of sutracting a variable from a scalar.
  */
-<<<<<<< HEAD
-template <typename T, typename = std::enable_if_t<std::is_arithmetic<T>::value>>
-inline var operator-(T a, const var& b) {
-  return var(new internal::subtract_dv_vari(a, b.vi_));
-=======
 template <typename Arith, require_arithmetic_t<Arith>...>
 inline var operator-(Arith a, var b) {
   return {new internal::subtract_dv_vari(a, b.vi_)};
->>>>>>> b3dde68e
 }
 
 }  // namespace math
