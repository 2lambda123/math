#ifndef STAN_MATH_REV_CORE_GRAD_HPP
#define STAN_MATH_REV_CORE_GRAD_HPP

#include <stan/math/rev/core/chainable_alloc.hpp>
#include <stan/math/rev/core/chainablestack.hpp>
#include <stan/math/rev/core/empty_nested.hpp>
#include <stan/math/rev/core/nested_size.hpp>
#include <stan/math/rev/core/vari.hpp>
#include <vector>

namespace stan {
namespace math {

/**
 * Compute the gradient for all variables starting from the
 * specified root variable implementation.  Does not recover
 * memory.  This chainable variable's adjoint is initialized using
 * the method <code>init_dependent()</code> and then the chain
 * rule is applied working down the stack from this vari and
 * calling each vari's <code>chain()</code> method in turn.
 *
 * <p>This function computes a nested gradient only going back as far
 * as the last nesting.
 *
 * <p>This function does not recover any memory from the computation.
 *
 * @param vi Variable implementation for root of partial
 * derivative propagation.
 */
<<<<<<< HEAD
static void grad(vari_base* vi) {
  // simple reference implementation (intended as doc):
  //   vi->init_dependent();
  //   size_t end = var_stack_.size();
  //   size_t begin = empty_nested() ? 0 : end - nested_size();
  //   for (size_t i = end; --i > begin; )
  //     var_stack_[i]->chain();

  using it_t = std::vector<vari_base*>::reverse_iterator;
=======
static void grad(vari* vi) {
>>>>>>> c02589c1
  vi->init_dependent();
  std::vector<vari*>& var_stack = ChainableStack::instance_->var_stack_;
  size_t end = var_stack.size();
  size_t beginning = empty_nested() ? 0 : end - nested_size();
  for (size_t i = end; i-- > beginning;) {
    var_stack[i]->chain();
  }
}

}  // namespace math
}  // namespace stan

#endif<|MERGE_RESOLUTION|>--- conflicted
+++ resolved
@@ -27,21 +27,9 @@
  * @param vi Variable implementation for root of partial
  * derivative propagation.
  */
-<<<<<<< HEAD
 static void grad(vari_base* vi) {
-  // simple reference implementation (intended as doc):
-  //   vi->init_dependent();
-  //   size_t end = var_stack_.size();
-  //   size_t begin = empty_nested() ? 0 : end - nested_size();
-  //   for (size_t i = end; --i > begin; )
-  //     var_stack_[i]->chain();
-
-  using it_t = std::vector<vari_base*>::reverse_iterator;
-=======
-static void grad(vari* vi) {
->>>>>>> c02589c1
   vi->init_dependent();
-  std::vector<vari*>& var_stack = ChainableStack::instance_->var_stack_;
+  std::vector<vari_base*>& var_stack = ChainableStack::instance_->var_stack_;
   size_t end = var_stack.size();
   size_t beginning = empty_nested() ? 0 : end - nested_size();
   for (size_t i = end; i-- > beginning;) {
