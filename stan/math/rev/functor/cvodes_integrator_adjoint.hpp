--- conflicted
+++ resolved
@@ -96,7 +96,6 @@
       }
     }
 
-<<<<<<< HEAD
     ~cvodes_integrator_adjoint_memory() {
       if (N_ > 0) {
         SUNLinSolFree(LS_f_);
@@ -104,11 +103,7 @@
         // from the cvodes docs, do you need these?
         N_VDestroy_Serial(nv_state_);
         N_VDestroy_Serial(nv_abs_tol_f_);
-=======
-      N_VDestroy_Serial(nv_state_);
-      N_VDestroy_Serial(nv_abs_tol_f_);
-      N_VDestroy_Serial(nv_abs_tol_b_);
->>>>>>> 932b1d8d
+        N_VDestroy_Serial(nv_abs_tol_b_);
 
         if (cvodes_mem_) {
           CVodeFree(&cvodes_mem_);
@@ -155,17 +150,11 @@
    * i.e. Matrix<var> becomes Matrix<double>
    */
   template <typename S>
-  using partial_arena_t = arena_t<plain_type_t<promote_scalar_t<partials_type_t<S>, S>>>;
+  using partial_arena_t = arena_t<plain_type_t<promote_scalar_t<double, S>>>;
   const char* function_name_;
-<<<<<<< HEAD
   F f_;
   size_t N_;
-=======
-
-  const size_t N_;
-  bool returned_;
   std::size_t chain_count_;
->>>>>>> 932b1d8d
   std::ostream* msgs_;
   double rel_tol_f_;
   double rel_tol_b_;
@@ -323,8 +312,8 @@
    * ODE RHS passed to CVODES.
    */
   static int cv_rhs(realtype t, N_Vector y, N_Vector ydot, void* user_data) {
-    const cvodes_integrator_adjoint_vari* integrator
-        = static_cast<const cvodes_integrator_adjoint_vari*>(user_data);
+    cvodes_integrator_adjoint_vari* integrator
+        = static_cast<cvodes_integrator_adjoint_vari*>(user_data);
     integrator->rhs(t, NV_DATA_S(y), NV_DATA_S(ydot));
     return 0;
   }
@@ -335,8 +324,8 @@
    */
   static int cv_rhs_adj_sens(realtype t, N_Vector y, N_Vector yB,
                              N_Vector yBdot, void* user_data) {
-    const cvodes_integrator_adjoint_vari* integrator
-        = static_cast<const cvodes_integrator_adjoint_vari*>(user_data);
+    cvodes_integrator_adjoint_vari* integrator
+        = static_cast<cvodes_integrator_adjoint_vari*>(user_data);
     integrator->rhs_adj_sens(t, y, yB, yBdot);
     return 0;
   }
@@ -347,8 +336,8 @@
    */
   static int cv_quad_rhs_adj(realtype t, N_Vector y, N_Vector yB,
                              N_Vector qBdot, void* user_data) {
-    const cvodes_integrator_adjoint_vari* integrator
-        = static_cast<const cvodes_integrator_adjoint_vari*>(user_data);
+    cvodes_integrator_adjoint_vari* integrator
+        = static_cast<cvodes_integrator_adjoint_vari*>(user_data);
     integrator->quad_rhs_adj(t, y, yB, qBdot);
     return 0;
   }
@@ -362,8 +351,8 @@
   static int cv_jacobian_states(realtype t, N_Vector y, N_Vector fy,
                                 SUNMatrix J, void* user_data, N_Vector tmp1,
                                 N_Vector tmp2, N_Vector tmp3) {
-    const cvodes_integrator_adjoint_vari* integrator
-        = static_cast<const cvodes_integrator_adjoint_vari*>(user_data);
+    cvodes_integrator_adjoint_vari* integrator
+        = static_cast<cvodes_integrator_adjoint_vari*>(user_data);
     integrator->jacobian_states(t, y, J);
     return 0;
   }
@@ -375,8 +364,8 @@
   static int cv_jacobian_adj(realtype t, N_Vector y, N_Vector yB, N_Vector fyB,
                              SUNMatrix J, void* user_data, N_Vector tmp1,
                              N_Vector tmp2, N_Vector tmp3) {
-    const cvodes_integrator_adjoint_vari* integrator
-        = static_cast<const cvodes_integrator_adjoint_vari*>(user_data);
+    cvodes_integrator_adjoint_vari* integrator
+        = static_cast<cvodes_integrator_adjoint_vari*>(user_data);
     integrator->jacobian_adj(t, y, J);
     return 0;
   }
@@ -385,10 +374,10 @@
    * Calculates the ODE RHS, dy_dt, using the user-supplied functor at
    * the given time t and state y.
    */
-  inline void rhs(double t, const double y[], double dy_dt[]) const {
-    const Eigen::VectorXd y_vec = Eigen::Map<const Eigen::VectorXd>(y, this->N_);
-
-    const Eigen::VectorXd dy_dt_vec
+  inline void rhs(double t, const double y[], double dy_dt[]) {
+    Eigen::VectorXd y_vec = Eigen::Map<const Eigen::VectorXd>(y, this->N_);
+
+    Eigen::VectorXd dy_dt_vec
         = this->rhs(t, y_vec, msgs_, this->value_of_args_tuple_);
 
     check_size_match("cvodes_integrator::rhs", "dy_dt", dy_dt_vec.size(),
@@ -410,13 +399,13 @@
    * @param[in] yB state of the adjoint ODE system
    * @param[out] yBdot evaluation of adjoint ODE RHS
    */
-  void rhs_adj_sens(double t, N_Vector y, N_Vector yB, N_Vector yBdot) const {
+  void rhs_adj_sens(double t, N_Vector y, N_Vector yB, N_Vector yBdot) {
     Eigen::Map<Eigen::VectorXd> y_vec(NV_DATA_S(y), this->N_);
     Eigen::Map<Eigen::VectorXd> mu(NV_DATA_S(yB), this->N_);
     Eigen::Map<Eigen::VectorXd> mu_dot(NV_DATA_S(yBdot), this->N_);
     mu_dot = Eigen::VectorXd::Zero(this->N_);
 
-    const nested_rev_autodiff nested;
+    nested_rev_autodiff nested;
 
     Eigen::Matrix<var, Eigen::Dynamic, 1> y_vars(y_vec);
 
@@ -446,13 +435,13 @@
    * @param[in] yB state of the adjoint ODE system
    * @param[out] qBdot evaluation of adjoint ODE quadrature RHS
    */
-  void quad_rhs_adj(double t, N_Vector y, N_Vector yB, N_Vector qBdot) const {
-    const Eigen::VectorXd y_vec = Eigen::Map<Eigen::VectorXd>(NV_DATA_S(y), this->N_);
+  void quad_rhs_adj(double t, N_Vector y, N_Vector yB, N_Vector qBdot) {
+    Eigen::VectorXd y_vec = Eigen::Map<Eigen::VectorXd>(NV_DATA_S(y), this->N_);
     Eigen::Map<Eigen::VectorXd> mu(NV_DATA_S(yB), this->N_);
     Eigen::Map<Eigen::VectorXd> mu_dot(NV_DATA_S(qBdot), args_vars_total_);
     mu_dot = Eigen::VectorXd::Zero(args_vars_total_);
 
-    const nested_rev_autodiff nested;
+    nested_rev_autodiff nested;
 
     // The vars here do not live on the nested stack so must be zero'd
     // separately
@@ -472,18 +461,18 @@
     apply([&](auto&&... args) { accumulate_adjoints(mu_dot.data(), args...); },
           this->local_args_tuple_);
   }
-  
+
   /**
    * Calculates the jacobian of the ODE RHS wrt to its states y at the
    * given time-point t and state y.
    */
-  inline void jacobian_states(double t, N_Vector y, SUNMatrix J) const {
+  inline void jacobian_states(double t, N_Vector y, SUNMatrix J) {
     Eigen::Map<Eigen::MatrixXd> Jfy(SM_DATA_D(J), this->N_, this->N_);
-    Eigen::Map<const Eigen::VectorXd> x(NV_DATA_S(y), this->N_);
+    Eigen::Map<Eigen::VectorXd> x(NV_DATA_S(y), this->N_);
 
     nested_rev_autodiff nested;
 
-    const Eigen::Matrix<var, Eigen::Dynamic, 1> y_var(x);
+    Eigen::Matrix<var, Eigen::Dynamic, 1> y_var(x);
     Eigen::Matrix<var, Eigen::Dynamic, 1> fy_var
         = this->rhs(t, y_var, msgs_, this->value_of_args_tuple_);
 
@@ -508,7 +497,7 @@
    * @param[in] t Time
    * @param[out] J CVode structure where output is to be stored
    */
-  inline void jacobian_adj(double t, N_Vector y, SUNMatrix J) const {
+  inline void jacobian_adj(double t, N_Vector y, SUNMatrix J) {
     Eigen::Map<Eigen::MatrixXd> J_adj_y(SM_DATA_D(J), this->N_, this->N_);
 
     // J_adj_y = -1 * transpose(J_y)
@@ -519,141 +508,6 @@
   }
 
  public:
-<<<<<<< HEAD
-=======
-  /**
-   * Construct cvodes_integrator object. Note: All arguments must be stored as copies if in doubt. The reason is that the references can go out of scope, since the work done from the integrator is in the chain method.
-   *
-   * @param function_name Calling function name (for printing debugging
-   * messages)
-   * @param f Right hand side of the ODE
-   * @param y0 Initial state
-   * @param t0 Initial time
-   * @param ts Times at which to solve the ODE at. All values must be sorted and
-   *   not less than t0.
-   * @param rel_tol_f Relative tolerance for forward problem passed to CVODES
-   * @param abs_tol_f Absolute tolerance for forward problem passed to CVODES
-   * @param rel_tol_b Relative tolerance for backward problem passed to CVODES
-   * @param abs_tol_b Absolute tolerance for backward problem passed to CVODES
-   * @param rel_tol_q Relative tolerance for quadrature problem passed to CVODES
-   * @param abs_tol_q Absolute tolerance for quadrature problem passed to CVODES
-   * @param max_num_steps Upper limit on the number of integration steps to
-   *   take between each output (error if exceeded)
-   * @param num_checkpoints Number of integrator steps after which a checkpoint
-   * is stored for the backward pass
-   * @param interpolation_polynomial type of polynomial used for interpolation
-   * @param solver_f solver used for forward pass
-   * @param solver_b solver used for backward pass
-   *   take between each output (error if exceeded)
-   * @param[in, out] msgs the print stream for warning messages
-   * @param args Extra arguments passed unmodified through to ODE right hand
-   * side function
-   * @return Solution to ODE at times \p ts
-   * @return a vector of states, each state being a vector of the
-   * same size as the state variable, corresponding to a time in ts.
-   */
-  template <require_eigen_col_vector_t<T_y0>* = nullptr>
-  cvodes_integrator_adjoint_vari(
-      const char* function_name, const F& f, const T_y0& y0, const T_t0& t0,
-      const std::vector<T_ts>& ts, double rel_tol_f, Eigen::VectorXd abs_tol_f,
-      double rel_tol_b, Eigen::VectorXd abs_tol_b, double rel_tol_q,
-      double abs_tol_q, long int max_num_steps, long int num_checkpoints,
-      int interpolation_polynomial, int solver_f, int solver_b,
-      std::ostream* msgs, const T_Args&... args)
-      : function_name_(function_name),
-        vari(NOT_A_NUMBER),
-        N_(y0.size()),
-        returned_(false),
-        chain_count_(0),
-        memory(NULL),
-        rel_tol_f_(rel_tol_f),
-        abs_tol_f_(abs_tol_f),
-        rel_tol_b_(rel_tol_b),
-        abs_tol_b_(abs_tol_b),
-        rel_tol_q_(rel_tol_q),
-        abs_tol_q_(abs_tol_q),
-        max_num_steps_(max_num_steps),
-        num_checkpoints_(num_checkpoints),
-        interpolation_polynomial_(interpolation_polynomial),
-        solver_f_(solver_f),
-        solver_b_(solver_b),
-        lmm_f_(solver_f_ % 2 ? CV_ADAMS : CV_BDF),
-        lmm_b_(solver_b_ % 2 ? CV_ADAMS : CV_BDF),
-        msgs_(msgs),
-
-        t0_vars_(count_vars(t0)),
-        ts_vars_(count_vars(ts)),
-        y0_vars_(count_vars(y0)),
-        args_vars_(count_vars(args...)),
-        t0_varis_(
-            ChainableStack::instance_->memalloc_.alloc_array<vari*>(t0_vars_)),
-        ts_varis_(
-            ChainableStack::instance_->memalloc_.alloc_array<vari*>(ts_vars_)),
-        y0_varis_(
-            ChainableStack::instance_->memalloc_.alloc_array<vari*>(y0_vars_)),
-        args_varis_(ChainableStack::instance_->memalloc_.alloc_array<vari*>(
-            args_vars_)) {
-    const char* fun = "cvodes_integrator_adjoint";
-
-    memory
-        = new cvodes_integrator_adjoint_memory<F, T_y0, T_t0, T_ts, T_Args...>(
-            abs_tol_f_, abs_tol_b_, lmm_f_, f, y0, t0, ts, args...);
-
-    save_varis(t0_varis_, t0);
-    save_varis(ts_varis_, ts);
-    save_varis(y0_varis_, y0);
-    save_varis(args_varis_, args...);
-
-    check_finite(fun, "initial state", y0);
-    check_finite(fun, "initial time", t0);
-    check_finite(fun, "times", ts);
-
-    // Code from: https://stackoverflow.com/a/17340003 . Should probably do
-    // something better
-    apply(
-        [&](auto&&... args) {
-          std::vector<int> unused_temp{
-              0, (check_finite(fun, "ode parameters and data", args), 0)...};
-        },
-        memory->local_args_tuple_);
-
-    check_nonzero_size(fun, "times", ts);
-    check_nonzero_size(fun, "initial state", y0);
-    check_sorted(fun, "times", ts);
-    check_less(fun, "initial time", t0, ts[0]);
-    // TODO (SW): make names verbose
-    check_positive_finite(fun, "relative_tolerance_f", rel_tol_f_);
-    check_positive_finite(fun, "absolute_tolerance_f", abs_tol_f_);
-    check_size_match(fun, "abs_tol_f", abs_tol_f_.size(), "states", N_);
-    check_positive_finite(fun, "rel_tol_b", rel_tol_b_);
-    check_positive_finite(fun, "abs_tol_b", abs_tol_b_);
-    check_size_match(fun, "abs_tol_b", abs_tol_b_.size(), "states", N_);
-    check_positive_finite(fun, "rel_tol_q", rel_tol_q_);
-    check_positive_finite(fun, "abs_tol_q", abs_tol_q_);
-    check_positive(fun, "max_num_steps", max_num_steps_);
-    // TODO (SW): rename according to design
-    check_positive(fun, "num_checkpoints", num_checkpoints_);
-    // for polynomial: 1=CV_HERMITE / 2=CV_POLYNOMIAL
-    check_range(fun, "interpolation_polynomial", 2, interpolation_polynomial_);
-    // 1=Adams, 2=BDF
-    check_range(fun, "solver_f", 2, solver_f_);
-    check_range(fun, "solver_b", 2, solver_b_);
-
-    std::cout << "ts = ";
-    for(std::size_t i=0; i != ts.size(); i++)
-      std::cout << value_of(ts[i]) << ", ";
-    std::cout << std::endl;
-
-    /*
-    std::cout << "relative_tolerance = " << relative_tolerance << std::endl;
-    std::cout << "absolute_tolerance = " << absolute_tolerance << std::endl;
-    std::cout << "absolute_tolerance_B = " << absolute_tolerance_B << std::endl;
-    std::cout << "absolute_tolerance_QB = " << absolute_tolerance_QB <<
-    std::endl; std::cout << "max_num_steps = " << max_num_steps << std::endl;
-    std::cout << "steps_checkpoint = " << steps_checkpoint << std::endl;
-    */
-  }
->>>>>>> 932b1d8d
 
   ~cvodes_integrator_adjoint_vari() {}
 
@@ -666,14 +520,10 @@
    *   solution time (excluding the initial state)
    */
   std::vector<Eigen::Matrix<T_Return, Eigen::Dynamic, 1>> operator()() {
-<<<<<<< HEAD
-    const double t0_dbl = value_of(this->t0_);
-    const auto ts_dbl = value_of(this->ts_);
-=======
     std::cout << "forward integrate..." << std::endl;
-    const double t0_dbl = value_of(memory->t0_);
-    const std::vector<double> ts_dbl = value_of(memory->ts_);
->>>>>>> 932b1d8d
+
+    double t0_dbl = value_of(this->t0_);
+    auto ts_dbl = value_of(this->ts_);
 
     check_flag_sundials(
         CVodeInit(memory->cvodes_mem_, &cvodes_integrator_adjoint_vari::cv_rhs,
@@ -715,7 +565,7 @@
     double t_init = t0_dbl;
     for (size_t n = 0; n < ts_dbl.size(); ++n) {
       double t_final = ts_dbl[n];
-      //std::cout << "n = " << n << ": t_init = " << t_init << ", t_final = " << t_final << std::endl;
+      std::cout << "n = " << n << ": t_init = " << t_init << ", t_final = " << t_final << std::endl;
 
       if (t_final != t_init) {
         if (is_var_t0 || is_var_ts || is_var_y0 || is_any_var_args) {
@@ -753,14 +603,11 @@
     }
 
     returned_ = true;
-<<<<<<< HEAD
+    std::cout << "forward integrate...done" << std::endl;
+
     return build_varis<T_Return>(this, non_chaining_vars_, memory->y_);
-=======
-    std::cout << "forward integrate...done" << std::endl;
-    return build_varis<T_Return>(this, non_chaining_varis_, memory->y_);
->>>>>>> 932b1d8d
-  }
-  
+  }
+
   virtual void chain() {
     std::cout << "backward v2 integrate..." << std::endl;
     std::cout << "backward v2 chain_count_ = " << chain_count_++ << std::endl;
@@ -781,12 +628,9 @@
       return;
     }
 
-<<<<<<< HEAD
     if (!(is_var_t0 || is_var_ts || is_var_y0 || is_any_var_args)) {
-=======
-    if (t0_vars_ + ts_vars_ + y0_vars_ + args_vars_ == 0) {
       std::cout << "backward v2 integrate no sensitivities" << std::endl;
->>>>>>> 932b1d8d
+
       return;
     }
 
@@ -847,15 +691,10 @@
           forward_as<arena_t<std::vector<var>>>(ts_)[i].adj() += step_sens.dot(this->rhs(
               t_init, memory->y_[i], msgs_, this->value_of_args_tuple_));
         }
-
-<<<<<<< HEAD
         double t_final = value_of((i > 0) ? this->ts_[i - 1] : this->t0_);
+        std::cout << "backward: time-point " << i << "; t_init = " << t_init << "; t_final = " << t_final << std::endl;
         // std::cout << "time-point " << i << "; t_init = " << t_init << ";
         // t_final = " << t_final << std::endl;
-=======
-        double t_final = value_of((i > 0) ? memory->ts_[i - 1] : memory->t0_);
-        std::cout << "backward: time-point " << i << "; t_init = " << t_init << "; t_final = " << t_final << std::endl;
->>>>>>> 932b1d8d
         if (t_final != t_init) {
           if (!cvodes_backward_initialized) {
             // initialize CVODES backward machinery.
@@ -914,12 +753,9 @@
                                              t_init, nv_state_sens),
                                 "CVodeReInitB");
 
-<<<<<<< HEAD
             if (is_any_var_args) {
-=======
-            if (args_vars_ > 0) {
               std::cout << "backward: time-point " << i << "; reinit quadratures." << std::endl;
->>>>>>> 932b1d8d
+
               check_flag_sundials(
                   CVodeQuadReInitB(memory->cvodes_mem_, indexB, nv_quad),
                   "CVodeQuadReInitB");
@@ -954,7 +790,7 @@
                 CVodeGetQuadB(memory->cvodes_mem_, indexB, &t_init, nv_quad),
                 "CVodeGetQuadB");
             std::cout << "backward: (4) time-point " << i << "; t_init = " << t_init << "; t_final = " << t_final << std::endl;
-                      
+
           }
         }
       }
@@ -991,7 +827,7 @@
     N_VDestroy_Serial(nv_quad);
     std::cout << "backward v2 integrate...done" << std::endl;
   }
-  
+
 };  // cvodes integrator
 
 }  // namespace math
