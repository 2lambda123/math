--- conflicted
+++ resolved
@@ -62,19 +62,12 @@
 
   vari** varis
       = ChainableStack::instance_->memalloc_.alloc_array<vari*>(total_vars);
-<<<<<<< HEAD
 
   save_varis(varis, y0, args..., t0, t);
 
   // memory for a column major jacobian
   double* jacobian_mem = ChainableStack::instance_->memalloc_.alloc_array<double>(
       N * total_vars);
-=======
-  // partials is a column major Jacobian
-  double* jacobian_mem
-      = ChainableStack::instance_->memalloc_.alloc_array<double>(N
-                                                                 * total_vars);
->>>>>>> 509f7b25
 
   Eigen::Map<Eigen::MatrixXd> jacobian(jacobian_mem, total_vars, N);
 
