--- conflicted
+++ resolved
@@ -142,7 +142,6 @@
           typename... T_Args, require_eigen_col_vector_t<T_y0>* = nullptr>
 std::vector<Eigen::Matrix<stan::return_type_t<T_y0, T_t0, T_ts, T_Args...>,
                           Eigen::Dynamic, 1>>
-<<<<<<< HEAD
 ode_adjoint_tol_ctl(const F& f, const T_y0& y0, const T_t0& t0,
                     const std::vector<T_ts>& ts,
                     double rel_tol_f, Eigen::VectorXd abs_tol_f,
@@ -154,15 +153,6 @@
                     const T_Args&... args) {
   const int N = y0.size();
   const Eigen::VectorXd abs_tol_b = Eigen::VectorXd::Constant(N, abs_tol_b_scalar);
-=======
-ode_adjoint(const F& f, const T_y0& y0, const T_t0& t0,
-            const std::vector<T_ts>& ts, double rel_tol_f,
-            Eigen::VectorXd abs_tol_f, double rel_tol_b, double abs_tol_b,
-            double rel_tol_q, double abs_tol_q, long int max_num_steps,
-            long int num_checkpoints, int interpolation_polynomial,
-            int solver_f, int solver_b, std::ostream* msgs,
-            const T_Args&... args) {
->>>>>>> 69e2e913
   return ode_adjoint_impl(
       "ode_adjoint_tol_ctl", f, y0, t0, ts, rel_tol_f, abs_tol_f, rel_tol_b, abs_tol_b,
       rel_tol_q, abs_tol_q, max_num_steps, num_checkpoints,
@@ -174,7 +164,6 @@
 std::vector<Eigen::Matrix<stan::return_type_t<T_y0, T_t0, T_ts, T_Args...>,
                           Eigen::Dynamic, 1>>
 ode_adjoint_tol(const F& f, const T_y0& y0, const T_t0& t0,
-<<<<<<< HEAD
                 const std::vector<T_ts>& ts,
                 double rel_tol, double abs_tol,
                 long int max_num_steps,
@@ -186,22 +175,12 @@
   const int interpolation_polynomial = 1;
   const int solver_f = 2;
   const int solver_b = 2;
-=======
-                const std::vector<T_ts>& ts, double rel_tol_f,
-                Eigen::VectorXd abs_tol_f, double rel_tol_b, double abs_tol_b,
-                double rel_tol_q, double abs_tol_q, long int max_num_steps,
-                long int num_checkpoints, int interpolation_polynomial,
-                int solver_f, int solver_b, std::ostream* msgs,
-                const T_Args&... args) {
->>>>>>> 69e2e913
   return ode_adjoint_impl(
       "ode_adjoint_tol", f, y0, t0, ts, rel_tol, abs_tol_f, rel_tol,
       abs_tol_b, rel_tol, abs_tol, max_num_steps, num_checkpoints,
       interpolation_polynomial, solver_f, solver_b, msgs, args...);
 }
 
-// TODO(wds15): ask @rok/all to name this ode_adjoint_tol ?
-
 }  // namespace math
 }  // namespace stan
 #endif