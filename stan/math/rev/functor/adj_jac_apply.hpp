--- conflicted
+++ resolved
@@ -121,6 +121,7 @@
 }
 template <typename... Targs>
 struct x_vis_alloc : vari {
+
   using x_vis_tuple_ = var_to_vari_filter_t<std::decay_t<Targs>...>;
   using x_vis_size_ = std::tuple_size<x_vis_tuple_>;
   x_vis_tuple_ x_vis_{};  // tuple holding pointers to input are var mem.
@@ -226,14 +227,12 @@
     local_mem->adj_ = x.adj().eval();
     using plain_obj = typename vari_type::PlainObject;
     ChainableStack::instance_->var_stack_.push_back(
-<<<<<<< HEAD
       new static_to_dynamic_vari<plain_obj>(x, std::get<t>(mem), x.size()));
-=======
-        new static_to_dynamic_vari<plain_obj>(x.data()[0].vi_, std::get<t>(mem),
-                                              x.size()));
->>>>>>> 6412b4a7
     fill_adj_jac(mem, args...);
   }
+
+
+
 };
 /**
  * adj_jac_vari interfaces a user supplied functor  with the reverse mode
@@ -297,17 +296,8 @@
 
   y_vi_type_t<FReturnType> y_vi_;  // vari pointer for output.
 
-  /**
-   * Initializes is_var_ with true if the scalar type in each argument
-   * is a var (and false if not)
-   */
-  adj_jac_vari()
-      : vari(NOT_A_NUMBER),  // The val_ in this vari is unused
-        x_vis_alloc_(new x_vis_alloc<Targs...>()),
-        y_vi_(nullptr) {}
-
-  adj_jac_vari(x_vis_alloc<Targs...>* x)
-      : vari(NOT_A_NUMBER), x_vis_alloc_(x), y_vi_(nullptr){};
+
+  adj_jac_vari(x_vis_alloc<Targs...>* x) : vari(NOT_A_NUMBER), x_vis_alloc_(x), y_vi_(nullptr) {};
 
   /**
    * Return a var with a new vari holding the given value
