#ifndef STAN_MATH_REV_FUNCTOR_ALGEBRA_SOLVER_POWELL_HPP
#define STAN_MATH_REV_FUNCTOR_ALGEBRA_SOLVER_POWELL_HPP

#include <stan/math/rev/meta.hpp>
#include <stan/math/rev/core.hpp>
#include <stan/math/rev/functor/algebra_system.hpp>
#include <stan/math/prim/err.hpp>
#include <stan/math/prim/fun/value_of.hpp>
#include <stan/math/prim/fun/eval.hpp>
#include <stan/math/prim/functor/apply.hpp>
#include <stan/math/prim/functor/algebra_solver_adapter.hpp>
#include <unsupported/Eigen/NonLinearOptimization>
#include <iostream>
#include <string>
#include <vector>

namespace stan {
namespace math {

/** Function for internal use that actually calls the powell solver. */
template <typename S, typename F, typename T,
          require_eigen_vector_t<T>* = nullptr>
Eigen::VectorXd algebra_solver_powell_call_solver_(
    S& solver, const F& fx, const T& x, std::ostream* msgs,
    double relative_tolerance, double function_tolerance,
    long int max_num_steps) {  // NOLINT(runtime/int)
  // Compute theta_dbl
  Eigen::VectorXd theta_dbl = x;
  solver.parameters.xtol = relative_tolerance;
  solver.parameters.maxfev = max_num_steps;
  solver.solve(theta_dbl);

  // Check if the max number of steps has been exceeded
  if (solver.nfev >= max_num_steps) {
    throw_domain_error("algebra_solver", "maximum number of iterations",
                       max_num_steps, "(", ") was exceeded in the solve.");
  }

  // Check solution is a root
  double system_norm = fx.get_value(theta_dbl).stableNorm();
  if (system_norm > function_tolerance) {
    std::ostringstream message;
    message << "the norm of the algebraic function is " << system_norm
            << " but should be lower than the function "
            << "tolerance:";
    throw_domain_error("algebra_solver", message.str().c_str(),
                       function_tolerance, "",
                       ". Consider decreasing the relative tolerance and "
                       "increasing max_num_steps.");
  }

  return theta_dbl;
}

/** Implementation of ordinary powell solver. */
template <typename F, typename T, typename... T_Args,
          require_eigen_vector_t<T>* = nullptr,
          require_all_st_arithmetic<T_Args...>* = nullptr>
Eigen::VectorXd algebra_solver_powell_impl(
    const F& f, const T& x, std::ostream* msgs, double relative_tolerance,
    double function_tolerance, int64_t max_num_steps,
    const T_Args&... args) {  // NOLINT(runtime/int)
  const auto& x_val = to_ref(value_of(x));
  auto arena_args_tuple = std::make_tuple(to_arena(args)...);
  auto args_vals_tuple = std::make_tuple(eval(value_of(args))...);

  check_nonzero_size("algebra_solver_powell", "initial guess", x_val);
  check_finite("algebra_solver_powell", "initial guess", x_val);
  check_nonnegative("alegbra_solver_powell", "relative_tolerance",
                    relative_tolerance);
  check_nonnegative("algebra_solver_powell", "function_tolerance",
                    function_tolerance);
  check_positive("algebra_solver_powell", "max_num_steps", max_num_steps);

  // Construct the Powell solver
  auto f_wrt_x = [&](const auto& x) {
    return apply([&](const auto&... args) { return f(x, msgs, args...); },
                 args_vals_tuple);
  };

  hybrj_functor_solver<decltype(f_wrt_x)> fx(f_wrt_x);
  Eigen::HybridNonLinearSolver<decltype(fx)> solver(fx);

  // Check dimension unknowns equals dimension of system output
  check_matching_sizes("algebra_solver", "the algebraic system's output",
                       fx.get_value(x_val), "the vector of unknowns, x,", x);

  // Solve the system
  return algebra_solver_powell_call_solver_(solver, fx, x_val, 0,
                                            relative_tolerance,
                                            function_tolerance, max_num_steps);
}

/** Implementation of autodiff powell solver. */
template <typename F, typename T, typename... T_Args,
          require_eigen_vector_t<T>* = nullptr,
          require_any_st_var<T_Args...>* = nullptr>
Eigen::Matrix<var, Eigen::Dynamic, 1> algebra_solver_powell_impl(
    const F& f, const T& x, std::ostream* msgs, double relative_tolerance,
    double function_tolerance, int64_t max_num_steps,
    const T_Args&... args) {  // NOLINT(runtime/int)
  const auto& x_val = to_ref(value_of(x));
  auto arena_args_tuple = std::make_tuple(to_arena(args)...);
  auto args_vals_tuple = apply(
      [&](const auto&... args) {
        return std::make_tuple(eval(value_of(args))...);
      },
      arena_args_tuple);

  check_nonzero_size("algebra_solver_powell", "initial guess", x_val);
  check_finite("algebra_solver_powell", "initial guess", x_val);
  check_nonnegative("alegbra_solver_powell", "relative_tolerance",
                    relative_tolerance);
  check_nonnegative("algebra_solver_powell", "function_tolerance",
                    function_tolerance);
  check_positive("algebra_solver_powell", "max_num_steps", max_num_steps);

  // Construct the Powell solver
  auto f_wrt_x = [&](const auto& x) {
    return apply([&](const auto&... args) { return f(x, msgs, args...); },
                 args_vals_tuple);
  };

  hybrj_functor_solver<decltype(f_wrt_x)> fx(f_wrt_x);
  Eigen::HybridNonLinearSolver<decltype(fx)> solver(fx);

  // Check dimension unknowns equals dimension of system output
  check_matching_sizes("algebra_solver", "the algebraic system's output",
                       fx.get_value(x_val), "the vector of unknowns, x,", x);

  // Solve the system
  Eigen::VectorXd theta_dbl = algebra_solver_powell_call_solver_(
      solver, fx, x_val, 0, relative_tolerance, function_tolerance,
      max_num_steps);

  Eigen::MatrixXd Jf_x;
  Eigen::VectorXd f_x;

  jacobian(f_wrt_x, theta_dbl, f_x, Jf_x);

  using ret_type = Eigen::Matrix<var, Eigen::Dynamic, -1>;
  auto Jf_xT_lu_ptr
      = make_chainable_ptr(Jf_x.transpose().fullPivHouseholderQr());  // Lu

  arena_t<ret_type> ret = theta_dbl;

  reverse_pass_callback(
      [f, ret, arena_args_tuple, Jf_xT_lu_ptr, msgs]() mutable {
        using Eigen::Dynamic;
        using Eigen::Matrix;
        using Eigen::MatrixXd;
        using Eigen::VectorXd;

        // Contract specificities with inverse Jacobian of f with respect to x.
        VectorXd ret_adj = ret.adj();
        VectorXd eta = -Jf_xT_lu_ptr->solve(ret_adj);

        // Contract with Jacobian of f with respect to y using a nested reverse
        // autodiff pass.
        {
          nested_rev_autodiff rev;

<<<<<<< HEAD
      VectorXd ret_val = ret.val();
      auto x_nrad_ = apply(
          [&](const auto&... args) { return eval(f(ret_val, msgs, args...)); },
          arena_args_tuple);
      x_nrad_.adj() = eta;
      grad();
    }
  });
=======
          VectorXd ret_val = ret.val();
          auto x_nrad_ = apply(
              [&](const auto&... args) { return f(ret_val, msgs, args...); },
              arena_args_tuple);
          x_nrad_.adj() = eta;
          grad();
        }
      });
>>>>>>> e7317f9a

  return ret_type(ret);
}
/**
 * Return the solution to the specified system of algebraic
 * equations given an initial guess, and parameters and data,
 * which get passed into the algebraic system.
 * Use Powell's dogleg solver.
 *
 * The user can also specify the relative tolerance
 * (xtol in Eigen's code), the function tolerance,
 * and the maximum number of steps (maxfev in Eigen's code).
 *
 * Overload the previous definition to handle the case where y
 * is a vector of parameters (var). The overload calls the
 * algebraic solver defined above and builds a vari object on
 * top, using the algebra_solver_vari class.
 *
 * @tparam F type of equation system function
 * @tparam T1 type of elements in the x vector
 * @tparam T2 type of elements in the y vector
 *
 * @param[in] f Functor that evaluates the system of equations.
 * @param[in] x Vector of starting values (initial guess).
 * @param[in] y parameter vector for the equation system.
 * @param[in] dat continuous data vector for the equation system.
 * @param[in] dat_int integer data vector for the equation system.
 * @param[in, out] msgs the print stream for warning messages.
 * @param[in] relative_tolerance determines the convergence criteria
 *            for the solution.
 * @param[in] function_tolerance determines whether roots are acceptable.
 * @param[in] max_num_steps  maximum number of function evaluations.
 * @return theta Vector of solutions to the system of equations.
 * @throw <code>std::invalid_argument</code> if x has size zero.
 * @throw <code>std::invalid_argument</code> if x has non-finite elements.
 * @throw <code>std::invalid_argument</code> if y has non-finite elements.
 * @throw <code>std::invalid_argument</code> if dat has non-finite elements.
 * @throw <code>std::invalid_argument</code> if dat_int has non-finite
 * elements.
 * @throw <code>std::invalid_argument</code> if relative_tolerance is strictly
 * negative.
 * @throw <code>std::invalid_argument</code> if function_tolerance is strictly
 * negative.
 * @throw <code>std::invalid_argument</code> if max_num_steps is not positive.
 * @throw <code>std::domain_error</code> solver exceeds max_num_steps.
 * @throw <code>std::domain_error</code> if the norm of the solution exceeds
 * the function tolerance.
 */
template <typename F, typename T1, typename T2,
          require_all_eigen_vector_t<T1, T2>* = nullptr>
Eigen::Matrix<value_type_t<T2>, Eigen::Dynamic, 1> algebra_solver_powell(
    const F& f, const T1& x, const T2& y, const std::vector<double>& dat,
    const std::vector<int>& dat_int, std::ostream* msgs = nullptr,
    double relative_tolerance = 1e-10, double function_tolerance = 1e-6,
    long int max_num_steps = 1e+3) {  // NOLINT(runtime/int)
  return algebra_solver_powell_impl(algebra_solver_adapter<F>(f), x, msgs,
                                    relative_tolerance, function_tolerance,
                                    max_num_steps, y, dat, dat_int);
}

/**
 * Return the solution to the specified system of algebraic
 * equations given an initial guess, and parameters and data,
 * which get passed into the algebraic system.
 * Use Powell's dogleg solver.
 *
 * The user can also specify the relative tolerance
 * (xtol in Eigen's code), the function tolerance,
 * and the maximum number of steps (maxfev in Eigen's code).
 *
 * Signature to maintain backward compatibility, will be removed
 * in the future.
 *
 * @tparam F type of equation system function
 * @tparam T1 type of elements in the x vector
 * @tparam T2 type of elements in the y vector
 *
 * @param[in] f Functor that evaluates the system of equations.
 * @param[in] x Vector of starting values (initial guess).
 * @param[in] y parameter vector for the equation system.
 * @param[in] dat continuous data vector for the equation system.
 * @param[in] dat_int integer data vector for the equation system.
 * @param[in, out] msgs the print stream for warning messages.
 * @param[in] relative_tolerance determines the convergence criteria
 *            for the solution.
 * @param[in] function_tolerance determines whether roots are acceptable.
 * @param[in] max_num_steps  maximum number of function evaluations.
 * @return theta Vector of solutions to the system of equations.
 * @throw <code>std::invalid_argument</code> if x has size zero.
 * @throw <code>std::invalid_argument</code> if x has non-finite elements.
 * @throw <code>std::invalid_argument</code> if y has non-finite elements.
 * @throw <code>std::invalid_argument</code> if dat has non-finite elements.
 * @throw <code>std::invalid_argument</code> if dat_int has non-finite
 * elements.
 * @throw <code>std::invalid_argument</code> if relative_tolerance is strictly
 * negative.
 * @throw <code>std::invalid_argument</code> if function_tolerance is strictly
 * negative.
 * @throw <code>std::invalid_argument</code> if max_num_steps is not positive.
 * @throw <code>boost::math::evaluation_error</code> (which is a subclass of
 * <code>std::domain_error</code>) if solver exceeds max_num_steps.
 * @throw <code>boost::math::evaluation_error</code> (which is a subclass of
 * <code>std::domain_error</code>) if the norm of the solution exceeds the
 * function tolerance.
 */
template <typename F, typename T1, typename T2,
          require_all_eigen_vector_t<T1, T2>* = nullptr>
Eigen::Matrix<value_type_t<T2>, Eigen::Dynamic, 1> algebra_solver(
    const F& f, const T1& x, const T2& y, const std::vector<double>& dat,
    const std::vector<int>& dat_int, std::ostream* msgs = nullptr,
    double relative_tolerance = 1e-10, double function_tolerance = 1e-6,
    long int max_num_steps = 1e+3) {  // NOLINT(runtime/int)
  return algebra_solver_powell(f, x, y, dat, dat_int, msgs, relative_tolerance,
                               function_tolerance, max_num_steps);
}

}  // namespace math
}  // namespace stan

#endif<|MERGE_RESOLUTION|>--- conflicted
+++ resolved
@@ -159,17 +159,6 @@
         // autodiff pass.
         {
           nested_rev_autodiff rev;
-
-<<<<<<< HEAD
-      VectorXd ret_val = ret.val();
-      auto x_nrad_ = apply(
-          [&](const auto&... args) { return eval(f(ret_val, msgs, args...)); },
-          arena_args_tuple);
-      x_nrad_.adj() = eta;
-      grad();
-    }
-  });
-=======
           VectorXd ret_val = ret.val();
           auto x_nrad_ = apply(
               [&](const auto&... args) { return f(ret_val, msgs, args...); },
@@ -178,7 +167,6 @@
           grad();
         }
       });
->>>>>>> e7317f9a
 
   return ret_type(ret);
 }
