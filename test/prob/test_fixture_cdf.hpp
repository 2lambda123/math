--- conflicted
+++ resolved
@@ -500,19 +500,12 @@
                                      const size_t N_REPEAT) {
     if (is_vec) {
       for (size_t i = 0; i < N_REPEAT; i++) {
-<<<<<<< HEAD
 	std::stringstream stream;
 	stream << "Comparison of single_gradient value to vectorized gradient failed";
 
 	stan::test::expect_near_rel(stream.str(),
 				    single_gradients[pos_single] / N_REPEAT,
 				    multiple_gradients[pos_multiple]);
-=======
-        EXPECT_FLOAT_EQ(single_gradients[pos_single] / N_REPEAT,
-                        multiple_gradients[pos_multiple])
-            << "Comparison of single_gradient value to vectorized gradient "
-               "failed";
->>>>>>> 3c953433
         pos_multiple++;
       }
       pos_single++;
