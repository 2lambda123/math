import re
import os
import sys
import subprocess
from argparse import ArgumentParser, RawTextHelpFormatter

if os.name == "nt":  # Windows
    make = "mingw32-make"
else:
    make = "make"

src_folder = "./test/expressions/"
build_folder = "./test/expressions/"
exceptions_list_location = "./test/expressions/stan_math_sigs_exceptions.expected"

eigen_types = ["matrix", "vector", "row_vector"]
arg_types = {
    "int": "int",
    "int[]": "std::vector<int>",
    "int[,]": "std::vector<std::vector<int>>",
    "real": "SCALAR",
    "real[]": "std::vector<SCALAR>",
    "real[,]": "std::vector<std::vector<SCALAR>>",
    "vector": "Eigen::Matrix<SCALAR, Eigen::Dynamic, 1>",
    "vector[]": "std::vector<Eigen::Matrix<SCALAR, Eigen::Dynamic, 1>>",
    "row_vector": "Eigen::Matrix<SCALAR, 1, Eigen::Dynamic>",
    "row_vector[]": "std::vector<Eigen::Matrix<SCALAR, 1, Eigen::Dynamic>>",
    "matrix": "Eigen::Matrix<SCALAR, Eigen::Dynamic, Eigen::Dynamic>",
    "(vector, vector, data real[], data int[]) => vector": "auto",
    "rng": "std::minstd_rand",
}

test_code_template = """
TEST(ExpressionTest{overload}, {function_name}{signature_number}) {{
{matrix_argument_declarations}
  auto res_mat = stan::math::{function_name}({matrix_argument_list});

{expression_argument_declarations}
  auto res_expr = stan::math::{function_name}({expression_argument_list});

  EXPECT_STAN_EQ(res_expr, res_mat);

{checks}
}}
"""


def get_ignored_signatures():
    """
    Loads list of ignored signatures from the file listing the exceptions.
    :return: set of ignored signatures
    """
    part_sig = ""
    ignored = set()
    for signature in open(exceptions_list_location):
        signature = part_sig + signature
        part_sig = ""
        if not signature.endswith(")\n"):
            part_sig = signature
            continue
        ignored.add(signature)
    return ignored


def parse_signature_file(sig_file):
    """
    Parses signatures from a file of signatures
    :param sig_file: file-like object to pares
    :return: list of signatures
    """
    res = []
    part_sig = ""
    for signature in sig_file:
        signature = part_sig + signature
        part_sig = ""
        if not signature.endswith(")\n"):
            part_sig = signature
            continue
        res.append(signature)
    return res

def add_extra_signatures(res):
    """
    """
    res.append("vector unit_vector_constrain(vector)")
    res.append("vector unit_vector_constrain(row_vector)")
    res.append("vector unit_vector_constrain(vector, real)")
    res.append("vector unit_vector_constrain(row_vector, real)")
    res.append("vector unit_vector_free(vector)")
    res.append("vector unit_vector_free(row_vector)")
    res.append("int is_cholesky_factor(matrix)")
    res.append("int is_cholesky_factor_corr(matrix)")
    res.append("int is_column_index(matrix, int)")
    res.append("int is_column_index(vector, int)")
    res.append("int is_corr_matrix(matrix)")
    res.append("int is_cholesky_factor(matrix)")
    res.append("int is_lower_triangular(matrix)")
    res.append("int is_mat_finite(matrix)")
    res.append("int is_mat_finite(vector)")
    res.append("int is_matching_dims(matrix, matrix)")
    res.append("int is_matching_dims(vector, matrix)")
    res.append("int is_matching_dims(matrix, vector)")
    res.append("int is_matching_dims(row_vector, matrix)")
    res.append("int is_matching_dims(matrix, row_vector)")
    res.append("int is_matching_dims(matrix, matrix)")
    res.append("int is_matching_dims(row_vector, row_vector)")
    res.append("int is_matching_dims(vector, row_vector)")
    res.append("int is_matching_dims(row_vector, vector)")
    res.append("int is_matching_dims(vector, vector)")
    res.append("int is_pos_definite(matrix)")
    res.append("int is_square(matrix)")
    res.append("int is_square(vector)")
    res.append("int is_square(row_vector)")
    res.append("int is_symmetric(matrix)")
    res.append("int is_unit_vector(vector)")
    res.append("int is_unit_vector(row_matrix)")
    return res

def get_signatures():
    """
    Retrieves function signatures from stanc3
    :return: list of signatures
    """
    if os.name == "nt":
        stanc3 = ".\\test\\expressions\\stanc.exe"
    else:
        stanc3 = "./test/expressions/stanc"
    p = subprocess.Popen((make, stanc3))
    if p.wait() != 0:
        sys.stderr.write("Error in making stanc3!")
        sys.exit(-1)

    p = subprocess.Popen(
        (stanc3 + " --dump-stan-math-signatures"),
        stdout=subprocess.PIPE,
        universal_newlines=True,
        shell=True,
    )
    #import pdb; pdb.set_trace()
    res = parse_signature_file(p.stdout)
    if p.wait() != 0:
        sys.stderr.write("Error in getting signatures from stanc3!\n")
        sys.exit(-1)

    res_full = add_extra_signatures(res)
    return res_full


def parse_signature(signature):
    """
    Parses one signature
    :param signature: stanc3 function signature
    :return: return type, fucntion name and list of function argument types
    """
    return_type, rest = signature.split(" ", 1)
    function_name, rest = rest.split("(", 1)
    args = re.findall(r"(?:[(][^()]+[)][^,()]+)|(?:[^,()]+(?:,*[]])?)", rest)
    args = [i.strip() for i in args if i.strip()]
    return return_type, function_name, args


# list of function arguments that need special scalar values.
# None means to use the default argument value.
special_arg_values = {
    "acosh": [1.4],
    "log1m_exp": [-0.6],
    "categorical_log": [None, 1],
    "categorical_rng": [1, None],
    "categorical_lpmf": [None, 1],
    "dirichlet_log" : [1, None],
    "dirichlet_lpdf" : [1, None],
    "hmm_hidden_state_prob": [None, 1, 1],
    "hmm_latent_rng": [None, 1, 1, None],
    "hmm_marginal": [None, 1, 1],
    "lkj_corr_lpdf": [1, None],
    "lkj_corr_log": [1, None],
    "log_diff_exp": [3, None],
<<<<<<< HEAD
    "log_inv_logit_diff": [1.2, 0.4],
    "unit_vector_free" : [1.0],
=======
    "log_inv_logit_diff": [1.2, 0.4],  
    "multinomial_log" : [None, 1],
    "multinomial_lpmf" : [None, 1],
    "multinomial_rng" : [1, None, None],
>>>>>>> 27c475bd
}


def make_arg_code(arg, scalar, var_name, var_number, function_name):
    """
    Makes code for declaration and initialization of an argument to function.

    Default argument range (between 0 and 1) works for most function, but some need
    values outside this range - these require special handling. Specific lambda is
    also hardcoded - if we use more functor arguments in future this may need to be
    extended.
    :param arg: stan lang type of the argument
    :param scalar: scalar type used in argument
    :param var_name: name of the variable to create
    :param var_number: number of variable in the function call
    :param function_name: name of the function that will be tested using this argument
    :return: code for declaration and initialization of an argument
    """
    arg_type = arg_types[arg].replace("SCALAR", scalar)
    if arg == "(vector, vector, data real[], data int[]) => vector":
        return (
            "  %s %s = [](const auto& a, const auto&, const auto&, const auto&){return a;}"
            % (arg_type, var_name)
        )
    elif (
        function_name in special_arg_values
        and special_arg_values[function_name][var_number] is not None
    ):
        return "  %s %s = stan::test::make_arg<%s>(%f)" % (
            arg_type,
            var_name,
            arg_type,
            special_arg_values[function_name][var_number],
        )
    else:
        return "  %s %s = stan::test::make_arg<%s>()" % (arg_type, var_name, arg_type,)


def save_tests_in_files(N_files, tests):
    """
    Saves tests in files
    :param N_files: number of files to distribute tests into
    :param tests: list of test sources
    """
    for i in range(N_files):
        start = i * len(tests) // N_files
        end = (i + 1) * len(tests) // N_files
        with open(src_folder + "tests%d_test.cpp" % i, "w") as out:
            out.write("#include <test/expressions/expression_test_helpers.hpp>\n\n")
            for test in tests[start:end]:
                out.write(test)


def handle_function_list(functions_input, signatures):
    """
    Handles list of functions, splitting elements between functions and signatures.
    :param functions_input: This can contain names of functions
    already supported by stanc3, full function signatures or file names of files containing
    any of the previous two.
    :param signatures:
    :return:
    """
    function_names = []
    function_signatures = []
    for f in functions_input:
        if "." in f or "/" in f or "\\" in f:
            functions_input.extend(parse_signature_file(open(f)))
        elif " " in f:
            function_signatures.append(f)
            signatures.append(f)
        else:
            function_names.append(f)
    return function_names, function_signatures


# lists of functions that do not support fwd or rev autodiff
no_rev_overload = ["hmm_hidden_state_prob"]
no_fwd_overload = ["hmm_hidden_state_prob"]


def main(functions=(), j=1):
    """
    Generates expression tests. Functions that do not support expressions yet are listed
    in stan_math/tests/expressions/stan_math_sigs_exceptions.expected

    For every signature prim, rev and fwd instantiations are tested (with all scalars
    of type double/var/fvar<double>). Tests check the following:
     - signatures can be compiled with expressions arguments
     - results when given expressions are same as when given plain matrices
       (including derivatives)
     - functions evaluate expressions at most once

    :param functions: functions to generate tests for. This can contain names of functions
    already supported by stanc3, full function signatures or file names of files containing
    any of the previous two. Default: all signatures supported by stanc3
    :param j: number of files to split tests in
    """
    ignored = get_ignored_signatures()

    test_n = {}
    tests = []
    signatures = get_signatures()
    functions, extra_signatures = handle_function_list(functions, signatures)
    remaining_functions = set(functions)
    for signature in signatures:
        return_type, function_name, function_args = parse_signature(signature)
        # skip ignored signatures
        if signature in ignored and not functions and signature not in extra_signatures:
            continue
        # skip default if we have list of function names/signatures to test
        if (
            (functions or extra_signatures)
            and function_name not in functions
            and signature not in extra_signatures
        ):
            continue
        # skip signatures without eigen inputs
        for arg2test in eigen_types:
            if arg2test in function_args:
                break
        else:
            continue

        if function_name in remaining_functions:
            remaining_functions.remove(function_name)
        func_test_n = test_n.get(function_name, 0)
        test_n[function_name] = func_test_n + 1

        if function_name.endswith("_rng"):
            function_args.append("rng")

        for overload, scalar in (
            ("Prim", "double"),
            ("Rev", "stan::math::var"),
            ("Fwd", "stan::math::fvar<double>"),
        ):
            if function_name.endswith("_rng") and overload != "Prim":
                continue
            if function_name in no_fwd_overload and overload == "Fwd":
                continue
            if function_name in no_rev_overload and overload == "Rev":
                continue

            mat_declarations = ""
            for n, arg in enumerate(function_args):
                mat_declarations += (
                    make_arg_code(arg, scalar, "arg_mat%d" % n, n, function_name)
                    + ";\n"
                )

            mat_arg_list = ", ".join("arg_mat%d" % n for n in range(len(function_args)))

            expression_declarations = ""
            for n, arg in enumerate(function_args):
                expression_declarations += (
                    make_arg_code(arg, scalar, "arg_expr%d" % n, n, function_name)
                    + ";\n"
                )
                if arg in eigen_types:
                    expression_declarations += "  int counter%d = 0;\n" % n
                    expression_declarations += (
                        "  stan::test::counterOp<%s> counter_op%d(&counter%d);\n"
                        % (scalar, n, n)
                    )

            expression_arg_list = ""
            for n, arg in enumerate(function_args[:-1]):
                if arg in eigen_types:
                    expression_arg_list += "arg_expr%d.unaryExpr(counter_op%d), " % (
                        n,
                        n,
                    )
                else:
                    expression_arg_list += "arg_expr%d, " % n
            if function_args[-1] in eigen_types:
                expression_arg_list += "arg_expr%d.unaryExpr(counter_op%d)" % (
                    len(function_args) - 1,
                    len(function_args) - 1,
                )
            else:
                expression_arg_list += "arg_expr%d" % (len(function_args) - 1)

            checks = ""
            for n, arg in enumerate(function_args):
                if arg in eigen_types:
                    # besides evaluating its input rank also accesses one of the elements,
                    # resulting in counter being incremented twice.
                    if function_name == "rank":
                        checks += "  EXPECT_LE(counter%d, 2);\n" % n
                    else:
                        checks += "  EXPECT_LE(counter%d, 1);\n" % n
            if overload == "Rev" and (
                return_type.startswith("real")
                or return_type.startswith("vector")
                or return_type.startswith("row_vector")
                or return_type.startswith("matrix")
            ):
                checks += "  (stan::test::recursive_sum(res_mat) + stan::test::recursive_sum(res_expr)).grad();\n"
                for n, arg in enumerate(function_args):
                    # functors don't have adjoints to check
                    if arg == "(vector, vector, data real[], data int[]) => vector":
                        continue
                    checks += "  EXPECT_STAN_ADJ_EQ(arg_expr%d,arg_mat%d);\n" % (n, n,)
            tests.append(
                test_code_template.format(
                    overload=overload,
                    function_name=function_name,
                    signature_number=func_test_n,
                    matrix_argument_declarations=mat_declarations,
                    matrix_argument_list=mat_arg_list,
                    expression_argument_declarations=expression_declarations,
                    expression_argument_list=expression_arg_list,
                    checks=checks,
                )
            )
    if remaining_functions:
        raise NameError("Functions not found: " + ", ".join(remaining_functions))
    save_tests_in_files(j, tests)


def processCLIArgs():
    """
    Define and process the command line interface to the generateExpressionTests
    .py script.
    """
    parser = ArgumentParser(
        description="Generate and run stan math expression tests.",
        formatter_class=RawTextHelpFormatter,
    )
    parser.add_argument(
        "-j",
        metavar="N",
        type=int,
        default=1,
        help="Number of cores for make to use. Also number of files tests are split in.",
    )
    parser.add_argument(
        "functions",
        nargs="+",
        type=str,
        default=[],
        help="Names of the functions to test. By default tests all functions.",
    )
    return parser.parse_args()


if __name__ == "__main__":
    cli_args = processCLIArgs()
    main(cli_args.functions, cli_args.j)<|MERGE_RESOLUTION|>--- conflicted
+++ resolved
@@ -175,15 +175,13 @@
     "lkj_corr_lpdf": [1, None],
     "lkj_corr_log": [1, None],
     "log_diff_exp": [3, None],
-<<<<<<< HEAD
     "log_inv_logit_diff": [1.2, 0.4],
-    "unit_vector_free" : [1.0],
-=======
-    "log_inv_logit_diff": [1.2, 0.4],  
     "multinomial_log" : [None, 1],
     "multinomial_lpmf" : [None, 1],
     "multinomial_rng" : [1, None, None],
->>>>>>> 27c475bd
+    "log_inv_logit_diff": [1.2, 0.4],
+    "unit_vector_free" : [1.0],
+
 }
 
 
