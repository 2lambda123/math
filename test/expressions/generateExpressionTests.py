--- conflicted
+++ resolved
@@ -139,16 +139,12 @@
     "lkj_corr_lpdf": [1, None],
     "lkj_corr_log": [1, None],
     "log_diff_exp": [3, None],
-<<<<<<< HEAD
     "log_inv_logit_diff": [1.2, 0.4],
-    "pareto_type_2_cdf_log": [1.5, 0.7, None, 2.2],
-    "pareto_type_2_lcdf": [1.5, 0.7, None, 2.2],
-=======
-    "log_inv_logit_diff": [1.2, 0.4],  
     "multinomial_log" : [None, 1],
     "multinomial_lpmf" : [None, 1],
     "multinomial_rng" : [1, None, None],
->>>>>>> 27c475bd
+    "pareto_type_2_cdf_log": [1.5, 0.7, None, 2.2],
+    "pareto_type_2_lcdf": [1.5, 0.7, None, 2.2],
 }
 
 
