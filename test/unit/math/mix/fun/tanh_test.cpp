#include <test/unit/math/test_ad.hpp>

TEST(mathMixMatFun, tanh) {
  auto f = [](const auto& x1) {
    using stan::math::tanh;
    return tanh(x1);
  };
  stan::test::expect_common_nonzero_unary_vectorized(f);
  stan::test::expect_unary_vectorized(f, -2.6, -2, -1.2, -0.5, 0.5, 1.5);
  stan::test::expect_complex_common(f);
<<<<<<< HEAD

  Eigen::VectorXd x1(3);
  x1 << -1.0, 2.0, 3.0;
  Eigen::RowVectorXd x2(3);
  x2 << -1.0, 2.0, 3.0;
  Eigen::MatrixXd x3(2, 3);
  x3 << -1.0, 2.0, 3.0, 4.0, 5.0, 6.0;
  stan::test::expect_ad_matvar(f, x1);
  stan::test::expect_ad_matvar(f, x2);
  stan::test::expect_ad_matvar(f, x3);

  Eigen::VectorXd x4(0);
  Eigen::RowVectorXd x5(0);
  Eigen::MatrixXd x6(0, 0);

  stan::test::expect_ad_matvar(f, x4);
  stan::test::expect_ad_matvar(f, x5);
  stan::test::expect_ad_matvar(f, x6);
=======
}

TEST(mathMixMatFun, tanh_varmat) {
  using stan::math::vec_concat;
  using stan::test::expect_ad_vector_matvar;
  using stan::test::internal::common_nonzero_args;
  auto f = [](const auto& x1) {
    using stan::math::tanh;
    return tanh(x1);
  };
  std::vector<double> com_args = common_nonzero_args();
  std::vector<double> args{-2.6, -2, -1.2, -0.5, 0.5, 1.5};
  auto all_args = vec_concat(com_args, args);
  Eigen::VectorXd A(all_args.size());
  for (int i = 0; i < all_args.size(); ++i) {
    A(i) = all_args[i];
  }
  expect_ad_vector_matvar(f, A);
>>>>>>> a87459fa
}<|MERGE_RESOLUTION|>--- conflicted
+++ resolved
@@ -8,26 +8,6 @@
   stan::test::expect_common_nonzero_unary_vectorized(f);
   stan::test::expect_unary_vectorized(f, -2.6, -2, -1.2, -0.5, 0.5, 1.5);
   stan::test::expect_complex_common(f);
-<<<<<<< HEAD
-
-  Eigen::VectorXd x1(3);
-  x1 << -1.0, 2.0, 3.0;
-  Eigen::RowVectorXd x2(3);
-  x2 << -1.0, 2.0, 3.0;
-  Eigen::MatrixXd x3(2, 3);
-  x3 << -1.0, 2.0, 3.0, 4.0, 5.0, 6.0;
-  stan::test::expect_ad_matvar(f, x1);
-  stan::test::expect_ad_matvar(f, x2);
-  stan::test::expect_ad_matvar(f, x3);
-
-  Eigen::VectorXd x4(0);
-  Eigen::RowVectorXd x5(0);
-  Eigen::MatrixXd x6(0, 0);
-
-  stan::test::expect_ad_matvar(f, x4);
-  stan::test::expect_ad_matvar(f, x5);
-  stan::test::expect_ad_matvar(f, x6);
-=======
 }
 
 TEST(mathMixMatFun, tanh_varmat) {
@@ -39,12 +19,11 @@
     return tanh(x1);
   };
   std::vector<double> com_args = common_nonzero_args();
-  std::vector<double> args{-2.6, -2, -1.2, -0.5, 0.5, 1.5};
+  std::vector<double> args{-2.6, -0.5, 0.5, 1.5};
   auto all_args = vec_concat(com_args, args);
   Eigen::VectorXd A(all_args.size());
   for (int i = 0; i < all_args.size(); ++i) {
     A(i) = all_args[i];
   }
   expect_ad_vector_matvar(f, A);
->>>>>>> a87459fa
 }