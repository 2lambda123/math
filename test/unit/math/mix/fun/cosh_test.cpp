--- conflicted
+++ resolved
@@ -6,13 +6,8 @@
     return cosh(x1);
   };
   stan::test::expect_common_unary_vectorized(f);
-<<<<<<< HEAD
-  stan::test::expect_unary_vectorized(f, -2.6, -2, -1.2, -0.2, 0.5, 1, 1.3,
-                                      1.5);
-=======
   stan::test::expect_unary_vectorized<stan::test::PromoteToComplex::Yes>(
       f, -2.6, -2, -1.2, -0.2, 0.5, 1, 1.3, 1.5);
->>>>>>> ece13574
   stan::test::expect_complex_common(f);
 }
 
