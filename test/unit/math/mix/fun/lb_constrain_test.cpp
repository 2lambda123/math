--- conflicted
+++ resolved
@@ -171,14 +171,6 @@
   lb_constrain_test::expect_vec(A, lbm_bad2);
 }
 
-<<<<<<< HEAD
-  stan::test::expect_ad(f1, A, lbm);
-  stan::test::expect_ad(f1, A, lbd);
-  stan::test::expect_ad(f2, A, lbm);
-  stan::test::expect_ad(f2, A, lbd);
-  stan::test::expect_ad(f3, A, lbm);
-  stan::test::expect_ad(f3, A, lbd);
-=======
 TEST(mathMixMatFun, lb_stdvec_mat_constrain_neg_inf) {
   Eigen::MatrixXd A_inner(2, 2);
   A_inner << 5.0, 2.0, 4.0, -2.0;
@@ -192,5 +184,4 @@
   lb_constrain_test::expect_vec(A, lbm);
   lb_constrain_test::expect_vec(A, A_inner);
   lb_constrain_test::expect_vec(A, stan::math::NEGATIVE_INFTY);
->>>>>>> e95b3f1b
 }