#include <stan/math/mix/scal.hpp>
#include <gtest/gtest.h>
#include <boost/math/special_functions/fpclassify.hpp>
#include <boost/math/special_functions/gamma.hpp>
#include <test/unit/math/rev/scal/fun/util.hpp>
#include <test/unit/math/mix/scal/fun/nan_util.hpp>


TEST(AgradFwdGammaP, FvarVar_FvarVar_1stDeriv) {
  using stan::math::fvar;
  using stan::math::var;

<<<<<<< HEAD
  fvar<var> x(0.5001,1.0);
  fvar<var> z(1.0001,1.0);
  fvar<var> a = stan::math::gamma_p(x,z);

  EXPECT_FLOAT_EQ(boost::math::gamma_p(0.5001,1.0001), a.val_.val());
  EXPECT_FLOAT_EQ(boost::math::gamma_p_derivative(0.5001,1.0001) - 0.3898178624664172, a.d_.val());
=======
  fvar<var> x(0.5, 1.0);
  fvar<var> z(1.0, 1.0);
  fvar<var> a = stan::math::gamma_p(x, z);

  EXPECT_FLOAT_EQ(boost::math::gamma_p(0.5, 1.0), a.val_.val());
  EXPECT_FLOAT_EQ(-0.18228334, a.d_.val());
>>>>>>> b9844645

  AVEC y = createAVEC(x.val_, z.val_);
  VEC g;
<<<<<<< HEAD
  a.val_.grad(y,g);
  EXPECT_FLOAT_EQ(-0.3898178624664172,g[0]);
  EXPECT_FLOAT_EQ(boost::math::gamma_p_derivative(0.5001,1.0001),g[1]);
=======
  a.val_.grad(y, g);
  EXPECT_FLOAT_EQ(-0.38983709, g[0]);
  EXPECT_FLOAT_EQ(boost::math::gamma_p_derivative(0.5, 1.0), g[1]);
>>>>>>> b9844645
}
TEST(AgradFwdGammaP, Double_FvarVar_1stDeriv) {
  using stan::math::fvar;
  using stan::math::var;

  double x(0.5);
  fvar<var> z(1.0, 1.0);
  fvar<var> a = stan::math::gamma_p(x, z);

  EXPECT_FLOAT_EQ(boost::math::gamma_p(0.5, 1.0), a.val_.val());
  EXPECT_FLOAT_EQ(boost::math::gamma_p_derivative(0.5, 1.0), a.d_.val());

  AVEC y = createAVEC(z.val_);
  VEC g;
  a.val_.grad(y, g);
  EXPECT_FLOAT_EQ(boost::math::gamma_p_derivative(0.5, 1.0), g[0]);
}
TEST(AgradFwdGammaP, FvarVar_Double_1stDeriv) {
  using stan::math::fvar;
  using stan::math::var;

  fvar<var> x(0.5, 1.0);
  double z(1.0);
  fvar<var> a = stan::math::gamma_p(x, z);

  EXPECT_FLOAT_EQ(boost::math::gamma_p(0.5, 1.0), a.val_.val());
  EXPECT_FLOAT_EQ(-0.38983709, a.d_.val());

  AVEC y = createAVEC(x.val_);
  VEC g;
  a.val_.grad(y, g);
  EXPECT_FLOAT_EQ(-0.38983709, g[0]);
}
TEST(AgradFwdGammaP, FvarVar_FvarVar_2ndDeriv) {
  using stan::math::fvar;
  using stan::math::var;

  fvar<var> x(0.5, 1.0);
  fvar<var> z(1.0, 1.0);
  fvar<var> a = stan::math::gamma_p(x, z);

  EXPECT_FLOAT_EQ(boost::math::gamma_p(0.5, 1.0), a.val_.val());
  EXPECT_FLOAT_EQ(-0.18228334, a.d_.val());

  AVEC y = createAVEC(x.val_, z.val_);
  VEC g;
  a.d_.grad(y, g);
  EXPECT_FLOAT_EQ(0.19403456, g[0]);
  EXPECT_FLOAT_EQ(0.096204743, g[1]);
}
TEST(AgradFwdGammaP, Double_FvarVar_2ndDeriv) {
  using stan::math::fvar;
  using stan::math::var;

  double x(0.5);
  fvar<var> z(1.0, 1.0);
  fvar<var> a = stan::math::gamma_p(x, z);

  EXPECT_FLOAT_EQ(boost::math::gamma_p(0.5, 1.0), a.val_.val());
  EXPECT_FLOAT_EQ(boost::math::gamma_p_derivative(0.5, 1.0), a.d_.val());

  AVEC y = createAVEC(z.val_);
  VEC g;
  a.d_.grad(y, g);
  EXPECT_FLOAT_EQ(-0.31133062, g[0]);
}
TEST(AgradFwdGammaP, FvarVar_Double_2ndDeriv) {
  using stan::math::fvar;
  using stan::math::var;

  fvar<var> x(0.5, 1.0);
  double z(1.0);
  fvar<var> a = stan::math::gamma_p(x, z);

  EXPECT_FLOAT_EQ(boost::math::gamma_p(0.5, 1.0), a.val_.val());
  EXPECT_FLOAT_EQ(-0.38983709, a.d_.val());

  AVEC y = createAVEC(x.val_);
  VEC g;
  a.d_.grad(y, g);
  EXPECT_FLOAT_EQ(-0.21349931, g[0]);
}



TEST(AgradFwdGammaP, FvarFvarVar_FvarFvarVar_1stDeriv) {
  using stan::math::fvar;
  using stan::math::var;
  using boost::math::gamma_p;

  fvar<fvar<var> > x;
  x.val_.val_ = 0.5;
  x.val_.d_ = 1.0;

  fvar<fvar<var> > y;
  y.val_.val_ = 1.0;
  y.d_.val_ = 1.0;

  fvar<fvar<var> > a = gamma_p(x, y);

  EXPECT_FLOAT_EQ(gamma_p(0.5, 1.0), a.val_.val_.val());
  EXPECT_FLOAT_EQ(-0.38983709, a.val_.d_.val());
  EXPECT_FLOAT_EQ(boost::math::gamma_p_derivative(0.5, 1.0), a.d_.val_.val());
  EXPECT_FLOAT_EQ(0.40753385, a.d_.d_.val());

  AVEC p = createAVEC(x.val_.val_, y.val_.val_);
  VEC g;
  a.val_.val_.grad(p, g);
  EXPECT_FLOAT_EQ(-0.38983709, g[0]);
  EXPECT_FLOAT_EQ(boost::math::gamma_p_derivative(0.5, 1.0), g[1]);
}
TEST(AgradFwdGammaP, Double_FvarFvarVar_1stDeriv) {
  using stan::math::fvar;
  using stan::math::var;
  using boost::math::gamma_p;

  double x(0.5);

  fvar<fvar<var> > y;
  y.val_.val_ = 1.0;
  y.d_.val_ = 1.0;

  fvar<fvar<var> > a = gamma_p(x, y);

  EXPECT_FLOAT_EQ(gamma_p(0.5, 1.0), a.val_.val_.val());
  EXPECT_FLOAT_EQ(0, a.val_.d_.val());
  EXPECT_FLOAT_EQ(boost::math::gamma_p_derivative(0.5, 1.0), a.d_.val_.val());
  EXPECT_FLOAT_EQ(0, a.d_.d_.val());

  AVEC p = createAVEC(y.val_.val_);
  VEC g;
  a.val_.val_.grad(p, g);
  EXPECT_FLOAT_EQ(boost::math::gamma_p_derivative(0.5, 1.0), g[0]);
}
TEST(AgradFwdGammaP, FvarFvarVar_Double_1stDeriv) {
  using stan::math::fvar;
  using stan::math::var;
  using boost::math::gamma_p;

  fvar<fvar<var> > x;
  x.val_.val_ = 0.5;
  x.val_.d_ = 1.0;

  double y(1.0);

  fvar<fvar<var> > a = gamma_p(x, y);

  EXPECT_FLOAT_EQ(gamma_p(0.5, 1.0), a.val_.val_.val());
  EXPECT_FLOAT_EQ(-0.38983709, a.val_.d_.val());
  EXPECT_FLOAT_EQ(0, a.d_.val_.val());
  EXPECT_FLOAT_EQ(0, a.d_.d_.val());

  AVEC p = createAVEC(x.val_.val_);
  VEC g;
  a.val_.val_.grad(p, g);
  EXPECT_FLOAT_EQ(-0.38983709, g[0]);
}

TEST(AgradFwdGammaP, FvarFvarVar_FvarFvarVar_2ndDeriv_x) {
  using stan::math::fvar;
  using stan::math::var;
  using boost::math::gamma_p;

  fvar<fvar<var> > x;
  x.val_.val_ = 0.5;
  x.val_.d_ = 1.0;

  fvar<fvar<var> > y;
  y.val_.val_ = 1.0;
  y.d_.val_ = 1.0;

  fvar<fvar<var> > a = gamma_p(x, y);

  EXPECT_FLOAT_EQ(gamma_p(0.5, 1.0), a.val_.val_.val());
  EXPECT_FLOAT_EQ(-0.38983709, a.val_.d_.val());
  EXPECT_FLOAT_EQ(boost::math::gamma_p_derivative(0.5, 1.0), a.d_.val_.val());
  EXPECT_FLOAT_EQ(0.40753385, a.d_.d_.val());

  AVEC p = createAVEC(x.val_.val_, y.val_.val_);
  VEC g;
  a.val_.d_.grad(p, g);
  EXPECT_FLOAT_EQ(-0.21349931, g[0]);
  EXPECT_FLOAT_EQ(0.40753537, g[1]);
}
TEST(AgradFwdGammaP, FvarFvarVar_FvarFvarVar_2ndDeriv_y) {
  using stan::math::fvar;
  using stan::math::var;
  using boost::math::gamma_p;

  fvar<fvar<var> > x;
  x.val_.val_ = 0.5;
  x.val_.d_ = 1.0;

  fvar<fvar<var> > y;
  y.val_.val_ = 1.0;
  y.d_.val_ = 1.0;

  fvar<fvar<var> > a = gamma_p(x, y);

  EXPECT_FLOAT_EQ(gamma_p(0.5, 1.0), a.val_.val_.val());
  EXPECT_FLOAT_EQ(-0.38983709, a.val_.d_.val());
  EXPECT_FLOAT_EQ(boost::math::gamma_p_derivative(0.5, 1.0), a.d_.val_.val());
  EXPECT_FLOAT_EQ(0.40753385, a.d_.d_.val());

  AVEC p = createAVEC(x.val_.val_, y.val_.val_);
  VEC g;
  a.d_.val_.grad(p, g);
  EXPECT_FLOAT_EQ(0.40753385, g[0]);
  EXPECT_FLOAT_EQ(-0.31133062, g[1]);
}
TEST(AgradFwdGammaP, Double_FvarFvarVar_2ndDeriv) {
  using stan::math::fvar;
  using stan::math::var;
  using boost::math::gamma_p;

  double x(0.5);

  fvar<fvar<var> > y;
  y.val_.val_ = 1.0;
  y.d_.val_ = 1.0;

  fvar<fvar<var> > a = gamma_p(x, y);

  EXPECT_FLOAT_EQ(gamma_p(0.5, 1.0), a.val_.val_.val());
  EXPECT_FLOAT_EQ(0, a.val_.d_.val());
  EXPECT_FLOAT_EQ(boost::math::gamma_p_derivative(0.5, 1.0), a.d_.val_.val());
  EXPECT_FLOAT_EQ(0, a.d_.d_.val());

  AVEC p = createAVEC(y.val_.val_);
  VEC g;
  a.d_.val_.grad(p, g);
  EXPECT_FLOAT_EQ(-0.31133062, g[0]);
}
TEST(AgradFwdGammaP, FvarFvarVar_Double_2ndDeriv) {
  using stan::math::fvar;
  using stan::math::var;
  using boost::math::gamma_p;

  fvar<fvar<var> > x;
  x.val_.val_ = 0.5;
  x.val_.d_ = 1.0;

  double y(1.0);

  fvar<fvar<var> > a = gamma_p(x, y);

  EXPECT_FLOAT_EQ(gamma_p(0.5, 1.0), a.val_.val_.val());
  EXPECT_FLOAT_EQ(-0.38983709, a.val_.d_.val());
  EXPECT_FLOAT_EQ(0, a.d_.val_.val());
  EXPECT_FLOAT_EQ(0, a.d_.d_.val());

  AVEC p = createAVEC(x.val_.val_);
  VEC g;
  a.val_.d_.grad(p, g);
  EXPECT_FLOAT_EQ(-0.21349931, g[0]);
}

TEST(AgradFwdGammaP, FvarFvarVar_FvarFvarVar_3rdDeriv) {
  using stan::math::fvar;
  using stan::math::var;
  using boost::math::gamma_p;

  fvar<fvar<var> > x;
  x.val_.val_ = 0.5;
  x.val_.d_ = 1.0;

  fvar<fvar<var> > y;
  y.val_.val_ = 1.0;
  y.d_.val_ = 1.0;

  fvar<fvar<var> > a = gamma_p(x, y);

  EXPECT_FLOAT_EQ(gamma_p(0.5, 1.0), a.val_.val_.val());
  EXPECT_FLOAT_EQ(-0.38983709, a.val_.d_.val());
  EXPECT_FLOAT_EQ(boost::math::gamma_p_derivative(0.5, 1.0), a.d_.val_.val());
  EXPECT_FLOAT_EQ(0.40753385, a.d_.d_.val());

  AVEC p = createAVEC(x.val_.val_, y.val_.val_);
  VEC g;
  a.d_.d_.grad(p, g);
  EXPECT_FLOAT_EQ(-0.22403987, g[0]);
  EXPECT_FLOAT_EQ(-0.40374705, g[1]);
}
TEST(AgradFwdGammaP, Double_FvarFvarVar_3rdDeriv) {
  using stan::math::fvar;
  using stan::math::var;
  using boost::math::gamma_p;

  double x(0.5);

  fvar<fvar<var> > y;
  y.val_.val_ = 1.0;
  y.d_.val_ = 1.0;
  y.val_.d_ = 1.0;

  fvar<fvar<var> > a = gamma_p(x, y);

  AVEC p = createAVEC(y.val_.val_);
  VEC g;
  a.d_.d_.grad(p, g);
  EXPECT_FLOAT_EQ(0.57077283, g[0]);
}
TEST(AgradFwdGammaP, FvarFvarVar_Double_3rdDeriv) {
  using stan::math::fvar;
  using stan::math::var;
  using boost::math::gamma_p;

  fvar<fvar<var> > x;
  x.val_.val_ = 0.5;
  x.val_.d_ = 1.0;
  x.d_.val_ = 1.0;

  double y(1.0);

  fvar<fvar<var> > a = gamma_p(x, y);

  AVEC p = createAVEC(x.val_.val_);
  VEC g;
  a.d_.d_.grad(p, g);
  EXPECT_FLOAT_EQ(0.5462361, g[0]);
}

struct gamma_p_fun {
  template <typename T0, typename T1>
  inline
  typename boost::math::tools::promote_args<T0, T1>::type
  operator()(const T0 arg1,
             const T1 arg2) const {
    return gamma_p(arg1, arg2);
  }
};

TEST(AgradFwdGammaP, nan) {
  gamma_p_fun gamma_p_;
  test_nan_mix(gamma_p_, 3.0, 5.0, false);
}<|MERGE_RESOLUTION|>--- conflicted
+++ resolved
@@ -10,33 +10,18 @@
   using stan::math::fvar;
   using stan::math::var;
 
-<<<<<<< HEAD
   fvar<var> x(0.5001,1.0);
   fvar<var> z(1.0001,1.0);
   fvar<var> a = stan::math::gamma_p(x,z);
 
   EXPECT_FLOAT_EQ(boost::math::gamma_p(0.5001,1.0001), a.val_.val());
   EXPECT_FLOAT_EQ(boost::math::gamma_p_derivative(0.5001,1.0001) - 0.3898178624664172, a.d_.val());
-=======
-  fvar<var> x(0.5, 1.0);
-  fvar<var> z(1.0, 1.0);
-  fvar<var> a = stan::math::gamma_p(x, z);
-
-  EXPECT_FLOAT_EQ(boost::math::gamma_p(0.5, 1.0), a.val_.val());
-  EXPECT_FLOAT_EQ(-0.18228334, a.d_.val());
->>>>>>> b9844645
 
   AVEC y = createAVEC(x.val_, z.val_);
   VEC g;
-<<<<<<< HEAD
   a.val_.grad(y,g);
   EXPECT_FLOAT_EQ(-0.3898178624664172,g[0]);
   EXPECT_FLOAT_EQ(boost::math::gamma_p_derivative(0.5001,1.0001),g[1]);
-=======
-  a.val_.grad(y, g);
-  EXPECT_FLOAT_EQ(-0.38983709, g[0]);
-  EXPECT_FLOAT_EQ(boost::math::gamma_p_derivative(0.5, 1.0), g[1]);
->>>>>>> b9844645
 }
 TEST(AgradFwdGammaP, Double_FvarVar_1stDeriv) {
   using stan::math::fvar;
