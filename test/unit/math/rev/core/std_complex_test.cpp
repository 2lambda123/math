--- conflicted
+++ resolved
@@ -1580,10 +1580,6 @@
   expectComplexSchur<fvar_fvar_d_t>();
   expectComplexSchur<fvar_v_t>();
   expectComplexSchur<fvar_fvar_v_t>();
-<<<<<<< HEAD
-}
-*/
-=======
   auto f
       = [](const auto& a) { return complex_schur(a).matrixU().real().eval(); };
   auto g
@@ -1602,5 +1598,4 @@
   cvar_t fv = pow(v, 2);
   var_t x{3.0};
   auto fx = pow(x, 2);
-}
->>>>>>> 6bd989f6
+}