#ifndef STAN_MATH_TEST_ODE_TEST_FUNCTORS_HPP
#define STAN_MATH_TEST_ODE_TEST_FUNCTORS_HPP

#include <stan/math/prim/functor/ode_ckrk.hpp>
#include <stan/math/prim/functor/ode_rk45.hpp>
#include <stan/math/rev/functor/ode_bdf.hpp>
#include <stan/math/rev/functor/ode_adams.hpp>
#include <stan/math/rev/functor/ode_adjoint.hpp>
#include <stan/math/prim/functor/integrate_ode_rk45.hpp>

#define STAN_DEF_ODE_SOLVER_FUNCTOR(solver_name, solver_func)                  \
  struct solver_name##_functor {                                               \
    const std::string functor_name = #solver_name;                             \
                                                                               \
    template <typename F, typename T_y0, typename T_t0, typename T_ts,         \
              typename... Args, stan::require_eigen_vector_t<T_y0>* = nullptr> \
    std::vector<Eigen::Matrix<stan::return_type_t<T_y0, T_t0, T_ts, Args...>,  \
                              Eigen::Dynamic, 1>>                              \
    operator()(const F& f, const T_y0& y0, T_t0 t0,                            \
               const std::vector<T_ts>& ts, std::ostream* msgs,                \
               const Args&... args) {                                          \
      return solver_func(f, y0, t0, ts, msgs, args...);                        \
    }                                                                          \
                                                                               \
    template <typename F, typename T_y0, typename T_t0, typename T_ts,         \
              typename... Args, stan::require_eigen_vector_t<T_y0>* = nullptr> \
    std::vector<Eigen::Matrix<stan::return_type_t<T_y0, T_t0, T_ts, Args...>,  \
                              Eigen::Dynamic, 1>>                              \
    operator()(const F& f, const T_y0& y0_arg, T_t0 t0,                        \
               const std::vector<T_ts>& ts, double rtol, double atol,          \
               size_t max_num_steps, std::ostream* msgs,                       \
               const Args&... args) {                                          \
      return solver_func##_tol(f, y0_arg, t0, ts, rtol, atol, max_num_steps,   \
                               msgs, args...);                                 \
    }                                                                          \
  };

#define STAN_DEF_STD_ODE_SOLVER_FUNCTOR(solver_name, solver_func)              \
  struct solver_name##_functor {                                               \
    template <typename F, typename T_y0, typename T_param, typename T_t0,      \
              typename T_ts>                                                   \
    std::vector<std::vector<stan::return_type_t<T_y0, T_param, T_t0, T_ts>>>   \
    operator()(const F& f, const std::vector<T_y0>& y0, const T_t0& t0,        \
               const std::vector<T_ts>& ts, const std::vector<T_param>& theta, \
               const std::vector<double>& x, const std::vector<int>& x_int,    \
               std::ostream* msgs = nullptr, double rtol = 1e-10,              \
               double atol = 1e-10, size_t max_num_step = 1e8) {               \
      return solver_func(f, y0, t0, ts, theta, x, x_int, msgs, rtol, atol,     \
                         max_num_step);                                        \
    }                                                                          \
  };

STAN_DEF_ODE_SOLVER_FUNCTOR(ode_adams, stan::math::ode_adams);
STAN_DEF_ODE_SOLVER_FUNCTOR(ode_ckrk, stan::math::ode_ckrk);
STAN_DEF_ODE_SOLVER_FUNCTOR(ode_bdf, stan::math::ode_bdf);
STAN_DEF_ODE_SOLVER_FUNCTOR(ode_rk45, stan::math::ode_rk45);

STAN_DEF_STD_ODE_SOLVER_FUNCTOR(integrate_ode_adams,
                                stan::math::integrate_ode_adams);
STAN_DEF_STD_ODE_SOLVER_FUNCTOR(integrate_ode_bdf,
                                stan::math::integrate_ode_bdf);
STAN_DEF_STD_ODE_SOLVER_FUNCTOR(integrate_ode_rk45,
                                stan::math::integrate_ode_rk45);

struct ode_adjoint_functor {
  const std::string functor_name = "ode_adjoint";

<<<<<<< HEAD
    template <typename F, typename T_y0, typename T_t0, typename T_ts,
              typename... Args, stan::require_eigen_vector_t<T_y0>* = nullptr>
    std::vector<Eigen::Matrix<stan::return_type_t<T_y0, T_t0, T_ts, Args...>,
                              Eigen::Dynamic, 1>>
    operator()(const F& f, const T_y0& y0, T_t0 t0,
               const std::vector<T_ts>& ts, std::ostream* msgs,
               const Args&... args) {
      return stan::math::ode_adjoint_tol(f, y0, t0, ts, 1E-11, 1E-10, 1000000, msgs, args...);
    }
=======
  template <typename F, typename T_y0, typename T_t0, typename T_ts,
            typename... Args, stan::require_eigen_vector_t<T_y0>* = nullptr>
  std::vector<Eigen::Matrix<stan::return_type_t<T_y0, T_t0, T_ts, Args...>,
                            Eigen::Dynamic, 1>>
  operator()(const F& f, const T_y0& y0, T_t0 t0, const std::vector<T_ts>& ts,
             std::ostream* msgs, const Args&... args) {
    return stan::math::ode_adjoint_tol(f, y0, t0, ts, 1E-13, 1E-13, 1000000,
                                       msgs, args...);
  }
>>>>>>> 4abf989d

  template <typename F, typename T_y0, typename T_t0, typename T_ts,
            typename... Args, stan::require_eigen_vector_t<T_y0>* = nullptr>
  std::vector<Eigen::Matrix<stan::return_type_t<T_y0, T_t0, T_ts, Args...>,
                            Eigen::Dynamic, 1>>
  operator()(const F& f, const T_y0& y0_arg, T_t0 t0,
             const std::vector<T_ts>& ts, double rtol, double atol,
             size_t max_num_steps, std::ostream* msgs, const Args&... args) {
    return stan::math::ode_adjoint_tol(f, y0_arg, t0, ts, rtol, atol,
                                       max_num_steps, msgs, args...);
  }
};

#endif<|MERGE_RESOLUTION|>--- conflicted
+++ resolved
@@ -65,7 +65,6 @@
 struct ode_adjoint_functor {
   const std::string functor_name = "ode_adjoint";
 
-<<<<<<< HEAD
     template <typename F, typename T_y0, typename T_t0, typename T_ts,
               typename... Args, stan::require_eigen_vector_t<T_y0>* = nullptr>
     std::vector<Eigen::Matrix<stan::return_type_t<T_y0, T_t0, T_ts, Args...>,
@@ -75,17 +74,6 @@
                const Args&... args) {
       return stan::math::ode_adjoint_tol(f, y0, t0, ts, 1E-11, 1E-10, 1000000, msgs, args...);
     }
-=======
-  template <typename F, typename T_y0, typename T_t0, typename T_ts,
-            typename... Args, stan::require_eigen_vector_t<T_y0>* = nullptr>
-  std::vector<Eigen::Matrix<stan::return_type_t<T_y0, T_t0, T_ts, Args...>,
-                            Eigen::Dynamic, 1>>
-  operator()(const F& f, const T_y0& y0, T_t0 t0, const std::vector<T_ts>& ts,
-             std::ostream* msgs, const Args&... args) {
-    return stan::math::ode_adjoint_tol(f, y0, t0, ts, 1E-13, 1E-13, 1000000,
-                                       msgs, args...);
-  }
->>>>>>> 4abf989d
 
   template <typename F, typename T_y0, typename T_t0, typename T_ts,
             typename... Args, stan::require_eigen_vector_t<T_y0>* = nullptr>
