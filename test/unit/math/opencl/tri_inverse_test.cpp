--- conflicted
+++ resolved
@@ -14,13 +14,8 @@
 TEST(MathMatrixCL, inverse_cl_exception) {
   stan::math::matrix_d m1(2, 3);
   m1 << 1, 2, 3, 4, 5, 6;
-<<<<<<< HEAD
-  stan::math::matrix_cl m2(m1, stan::math::TriangularViewCL::Lower);
-  stan::math::matrix_cl m3(2, 3);
-=======
-  stan::math::matrix_cl<double> m2(m1);
+  stan::math::matrix_cl<double> m2(m1, stan::math::TriangularViewCL::Lower);
   stan::math::matrix_cl<double> m3(2, 3);
->>>>>>> 6d5e51b8
   using stan::math::tri_inverse;
   EXPECT_THROW(m3 = tri_inverse(m2), std::invalid_argument);
   m2.triangular_view(stan::math::TriangularViewCL::Upper);
@@ -28,7 +23,7 @@
 
   stan::math::matrix_d m4(3, 3);
   m4 << 1, 2, 3, 4, 5, 6, 7, 8, 9;
-  stan::math::matrix_cl m5(m1, stan::math::TriangularViewCL::Entire);
+  stan::math::matrix_cl<double> m5(m1, stan::math::TriangularViewCL::Entire);
   EXPECT_THROW(m3 = tri_inverse(m5), std::invalid_argument);
   m5.triangular_view(stan::math::TriangularViewCL::Diagonal);
   EXPECT_THROW(m3 = tri_inverse(m5), std::invalid_argument);
@@ -51,13 +46,8 @@
 
   m1_cpu = stan::math::mdivide_left_tri<Eigen::Lower>(m1);
 
-<<<<<<< HEAD
-  stan::math::matrix_cl m2(m1, stan::math::TriangularViewCL::Lower);
+  stan::math::matrix_cl<double> m2(m1, stan::math::TriangularViewCL::Lower);
   auto m3 = stan::math::tri_inverse(m2);
-=======
-  stan::math::matrix_cl<double> m2(m1);
-  auto m3 = stan::math::tri_inverse<stan::math::TriangularViewCL::Lower>(m2);
->>>>>>> 6d5e51b8
   m1_cl = stan::math::from_matrix_cl(m3);
   double max_error = 0;
   for (int i = 0; i < size; i++) {
@@ -87,13 +77,8 @@
 
   m1_cpu = stan::math::mdivide_left_tri<Eigen::Upper>(m1);
 
-<<<<<<< HEAD
-  stan::math::matrix_cl m2(m1, stan::math::TriangularViewCL::Upper);
+  stan::math::matrix_cl<double> m2(m1, stan::math::TriangularViewCL::Upper);
   auto m3 = stan::math::tri_inverse(m2);
-=======
-  stan::math::matrix_cl<double> m2(m1);
-  auto m3 = stan::math::tri_inverse<stan::math::TriangularViewCL::Upper>(m2);
->>>>>>> 6d5e51b8
   m1_cl = stan::math::from_matrix_cl(m3);
   double max_error = 0;
   for (int i = 0; i < size; i++) {
