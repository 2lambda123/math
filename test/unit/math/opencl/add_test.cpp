--- conflicted
+++ resolved
@@ -205,16 +205,9 @@
   }
   stan::math::matrix_cl a_cl(a);
   stan::math::matrix_cl a_cl_res(size, size);
-<<<<<<< HEAD
-  stan::math::opencl_kernels::add_batch(cl::NDRange(size, size),
-                                        a_cl_res.buffer(), a_cl.buffer(), size,
-                                        size, batch_size);
-  a_res = stan::math::from_matrix_cl(a_cl_res);
-=======
   stan::math::opencl_kernels::add_batch(cl::NDRange(size, size), a_cl_res, a_cl,
                                         size, size, batch_size);
-  copy(a_res, a_cl_res);
->>>>>>> 57215ead
+  a_res = stan::math::from_matrix_cl(a_cl_res);
   for (int k = 0; k < batch_size; k++) {
     for (int i = 0; i < size; i++)
       for (int j = 0; j < size; j++) {
