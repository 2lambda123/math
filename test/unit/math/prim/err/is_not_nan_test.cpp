#include <gtest/gtest.h>
#include <stan/math/prim/err/is_not_nan.hpp>
#include <stan/math/prim/fun/constants.hpp>
#include <vector>

TEST(ErrorHandlingScalar, isNotNan) {
<<<<<<< HEAD
  EXPECT_TRUE(is_not_nan(stan::math::NEGATIVE_INFTY));
  EXPECT_TRUE(is_not_nan(-3.0));
  EXPECT_TRUE(is_not_nan(-3));
  EXPECT_TRUE(is_not_nan(-0.0));
  EXPECT_TRUE(is_not_nan(0.0));
  EXPECT_TRUE(is_not_nan(0u));
  EXPECT_TRUE(is_not_nan((size_t)0));
  EXPECT_TRUE(is_not_nan(0));
  EXPECT_TRUE(is_not_nan(3.0));
  EXPECT_TRUE(is_not_nan(3));
  EXPECT_TRUE(is_not_nan(stan::math::INFTY));
  EXPECT_FALSE(is_not_nan(stan::math::NOT_A_NUMBER));
}
=======
  using stan::math::is_not_nan;
  double x = 0;
>>>>>>> d48a4874

TEST(ErrorHandlingScalar, isNotNanVectorization) {
  Eigen::MatrixXd m = Eigen::MatrixXd::Constant(3, 2, 1);
  EXPECT_TRUE(is_not_nan(std::vector<Eigen::MatrixXd>{m, m, m}));
  Eigen::MatrixXd m2 = m;
  m2(1, 1) = stan::math::NOT_A_NUMBER;
  EXPECT_FALSE(is_not_nan(std::vector<Eigen::MatrixXd>{m, m2, m}));
}<|MERGE_RESOLUTION|>--- conflicted
+++ resolved
@@ -4,7 +4,8 @@
 #include <vector>
 
 TEST(ErrorHandlingScalar, isNotNan) {
-<<<<<<< HEAD
+  using stan::math::is_not_nan;
+
   EXPECT_TRUE(is_not_nan(stan::math::NEGATIVE_INFTY));
   EXPECT_TRUE(is_not_nan(-3.0));
   EXPECT_TRUE(is_not_nan(-3));
@@ -16,14 +17,13 @@
   EXPECT_TRUE(is_not_nan(3.0));
   EXPECT_TRUE(is_not_nan(3));
   EXPECT_TRUE(is_not_nan(stan::math::INFTY));
+  EXPECT_TRUE(is_not_nan(-stan::math::INFTY));
   EXPECT_FALSE(is_not_nan(stan::math::NOT_A_NUMBER));
 }
-=======
-  using stan::math::is_not_nan;
-  double x = 0;
->>>>>>> d48a4874
 
 TEST(ErrorHandlingScalar, isNotNanVectorization) {
+  using stan::math::is_not_nan;
+
   Eigen::MatrixXd m = Eigen::MatrixXd::Constant(3, 2, 1);
   EXPECT_TRUE(is_not_nan(std::vector<Eigen::MatrixXd>{m, m, m}));
   Eigen::MatrixXd m2 = m;
