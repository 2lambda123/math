#include <stan/math/prim.hpp>
#include <gtest/gtest.h>
#include <vector>
#include <limits>
#include <string>

<<<<<<< HEAD
using stan::math::check_nonnegative;
const char* function = "check_nonnegative";

=======
>>>>>>> d48a4874
TEST(ErrorHandlingArr, CheckNonnegativeVectorized) {
  using stan::math::check_nonnegative;
  int N = 5;
  std::vector<double> x(N);

  x.assign(N, 0);
  EXPECT_NO_THROW(check_nonnegative(function, "x", x))
      << "check_nonnegative(vector) should be true with finite x: " << x[0];

  x.assign(N, std::numeric_limits<double>::infinity());
  EXPECT_NO_THROW(check_nonnegative(function, "x", x))
      << "check_nonnegative(vector) should be true with x = Inf: " << x[0];

  x.assign(N, -0.01);
  EXPECT_THROW(check_nonnegative(function, "x", x), std::domain_error)
      << "check_nonnegative should throw exception with x = " << x[0];

  x.assign(N, -std::numeric_limits<double>::infinity());
  EXPECT_THROW(check_nonnegative(function, "x", x), std::domain_error)
      << "check_nonnegative(vector) should throw an exception with x = -Inf: "
      << x[0];

  x.assign(N, std::numeric_limits<double>::quiet_NaN());
  EXPECT_THROW(check_nonnegative(function, "x", x), std::domain_error)
      << "check_nonnegative(vector) should throw exception on NaN: " << x[0];
}

TEST(ErrorHandlingArr, CheckNonnegativeVectorized_one_indexed_message) {
  using stan::math::check_nonnegative;
  int N = 5;
  std::vector<double> x(N);
  std::string message;

  x.assign(N, 0);
  x[2] = -1;
  try {
    check_nonnegative(function, "x", x);
    FAIL() << "should have thrown";
  } catch (std::domain_error& e) {
    message = e.what();
  } catch (...) {
    FAIL() << "threw the wrong error";
  }

  EXPECT_NE(std::string::npos, message.find("[3]"));
}

TEST(ErrorHandlingArr, CheckNonnegative_nan) {
<<<<<<< HEAD
=======
  using stan::math::check_nonnegative;
  const char* function = "check_nonnegative";
>>>>>>> d48a4874
  double nan = std::numeric_limits<double>::quiet_NaN();

  std::vector<double> x = {1, 2, 3};

  for (size_t i = 0; i < x.size(); i++) {
    x[i] = nan;
    EXPECT_THROW(check_nonnegative(function, "x", x), std::domain_error);
    x[i] = i;
  }
}

TEST(ErrorHandlingScalar, CheckNonnegative) {
<<<<<<< HEAD
=======
  using stan::math::check_nonnegative;
  const char* function = "check_nonnegative";
>>>>>>> d48a4874
  double x = 0;

  EXPECT_NO_THROW(check_nonnegative(function, "x", x))
      << "check_nonnegative should be true with finite x: " << x;

  x = std::numeric_limits<double>::infinity();
  EXPECT_NO_THROW(check_nonnegative(function, "x", x))
      << "check_nonnegative should be true with x = Inf: " << x;

  x = -0.01;
  EXPECT_THROW(check_nonnegative(function, "x", x), std::domain_error)
      << "check_nonnegative should throw exception with x = " << x;

  x = -std::numeric_limits<double>::infinity();
  EXPECT_THROW(check_nonnegative(function, "x", x), std::domain_error)
      << "check_nonnegative should throw exception with x = -Inf: " << x;

  x = std::numeric_limits<double>::quiet_NaN();
  EXPECT_THROW(check_nonnegative(function, "x", x), std::domain_error)
      << "check_nonnegative should throw exception on NaN: " << x;
}

TEST(ErrorHandlingScalar, CheckNonnegative_nan) {
<<<<<<< HEAD
=======
  using stan::math::check_nonnegative;
  const char* function = "check_nonnegative";
>>>>>>> d48a4874
  double nan = std::numeric_limits<double>::quiet_NaN();

  EXPECT_THROW(check_nonnegative(function, "x", nan), std::domain_error);
}

TEST(ErrorHandlingScalar, CheckNonnegative_0) {
  EXPECT_NO_THROW(check_nonnegative(function, "x", 0U));
  EXPECT_NO_THROW(check_nonnegative(function, "x", (size_t)0));
  EXPECT_NO_THROW(check_nonnegative(function, "x", 0.0));
  EXPECT_NO_THROW(check_nonnegative(function, "x", -0.0));
  EXPECT_NO_THROW(check_nonnegative(function, "x", 0));
}

TEST(ErrorHandlingScalar, CheckNonNegativeVectorization) {
  Eigen::MatrixXd m = Eigen::MatrixXd::Constant(3, 2, 0);
  EXPECT_NO_THROW(
      check_nonnegative(function, "m", std::vector<Eigen::MatrixXd>{m, m, m}));
  Eigen::MatrixXd m2 = m;
  m2(1, 1) = -1;
  EXPECT_THROW(
      check_nonnegative(function, "m", std::vector<Eigen::MatrixXd>{m, m2, m}),
      std::domain_error);
}<|MERGE_RESOLUTION|>--- conflicted
+++ resolved
@@ -4,14 +4,9 @@
 #include <limits>
 #include <string>
 
-<<<<<<< HEAD
-using stan::math::check_nonnegative;
-const char* function = "check_nonnegative";
-
-=======
->>>>>>> d48a4874
 TEST(ErrorHandlingArr, CheckNonnegativeVectorized) {
   using stan::math::check_nonnegative;
+  const char* function = "check_nonnegative";
   int N = 5;
   std::vector<double> x(N);
 
@@ -39,6 +34,7 @@
 
 TEST(ErrorHandlingArr, CheckNonnegativeVectorized_one_indexed_message) {
   using stan::math::check_nonnegative;
+  const char* function = "check_nonnegative";
   int N = 5;
   std::vector<double> x(N);
   std::string message;
@@ -58,11 +54,8 @@
 }
 
 TEST(ErrorHandlingArr, CheckNonnegative_nan) {
-<<<<<<< HEAD
-=======
   using stan::math::check_nonnegative;
   const char* function = "check_nonnegative";
->>>>>>> d48a4874
   double nan = std::numeric_limits<double>::quiet_NaN();
 
   std::vector<double> x = {1, 2, 3};
@@ -75,11 +68,8 @@
 }
 
 TEST(ErrorHandlingScalar, CheckNonnegative) {
-<<<<<<< HEAD
-=======
   using stan::math::check_nonnegative;
   const char* function = "check_nonnegative";
->>>>>>> d48a4874
   double x = 0;
 
   EXPECT_NO_THROW(check_nonnegative(function, "x", x))
@@ -103,17 +93,16 @@
 }
 
 TEST(ErrorHandlingScalar, CheckNonnegative_nan) {
-<<<<<<< HEAD
-=======
   using stan::math::check_nonnegative;
   const char* function = "check_nonnegative";
->>>>>>> d48a4874
   double nan = std::numeric_limits<double>::quiet_NaN();
 
   EXPECT_THROW(check_nonnegative(function, "x", nan), std::domain_error);
 }
 
 TEST(ErrorHandlingScalar, CheckNonnegative_0) {
+  using stan::math::check_nonnegative;
+  const char* function = "check_nonnegative";
   EXPECT_NO_THROW(check_nonnegative(function, "x", 0U));
   EXPECT_NO_THROW(check_nonnegative(function, "x", (size_t)0));
   EXPECT_NO_THROW(check_nonnegative(function, "x", 0.0));
@@ -122,6 +111,8 @@
 }
 
 TEST(ErrorHandlingScalar, CheckNonNegativeVectorization) {
+  using stan::math::check_nonnegative;
+  const char* function = "check_nonnegative";
   Eigen::MatrixXd m = Eigen::MatrixXd::Constant(3, 2, 0);
   EXPECT_NO_THROW(
       check_nonnegative(function, "m", std::vector<Eigen::MatrixXd>{m, m, m}));
