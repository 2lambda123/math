--- conflicted
+++ resolved
@@ -4,10 +4,7 @@
 #include <gtest/gtest.h>
 #include <cmath>
 #include <limits>
-<<<<<<< HEAD
-=======
 #include <string>
->>>>>>> 3578ff61
 #include <vector>
 
 TEST(MathFunctions, lbeta) {
@@ -29,111 +26,6 @@
   EXPECT_TRUE(std::isnan(stan::math::lbeta(nan, nan)));
 }
 
-<<<<<<< HEAD
-namespace lbeta_test_internal {
-struct TestValue {
-  double x;
-  double y;
-  double val;
-};
-
-// Test values generated in Mathematice, reproducible notebook at
-// https://www.wolframcloud.com/obj/martin.modrak/Published/lbeta.nb
-// Mathematica Code reproduced below for convenience:
-//
-// lbeta[x_,y_]:= LogGamma[x] + LogGamma[y] - LogGamma[x + y]
-// out = OpenWrite["lbeta_test.txt"]
-// xs= {8*10^-8,4*10^-3,1,1+10^-8,5,23, 19845};
-// ys =  {7*10^-11,2*10^-5,1+10^-12,1/2,2,1624};
-//  WriteString[out, "std::vector<TestValue> testValues = {"];
-//  For[i = 1, i <= Length[xs], i++, {
-//        For[j = 1, j <= Length[ys], j++, {
-//      cx = xs[[i]];
-//      cy = ys[[j]];
-
-//     val = N[lbeta[cx,cy],24];
-//          WriteString[out,"  {",CForm[cx],",",CForm[cy],",",
-//            CForm[val],"},"]
-// }]
-// }]
-// extremeXs = {3*10^15,10^20};
-// lowYs = {3, 100, 12895};
-//      For[i = 1, i <= Length[extremeXs], i++, {
-//        For[j = 1, j <= Length[lowYs], j++, {
-//      cx = extremeXs[[i]];
-//          cy = lowYs[[j]];
-//     val = N[lbeta[cx,cy],24];
-//          WriteString[out,"  {",CForm[cx],".0,",CForm[cy],",",
-//            CForm[val],"},"]
-//      }]
-//   }]
-// WriteString[out,"};"];
-//  Close[out];
-//  FilePrint[%]
-std::vector<TestValue> testValues = {
-    {8.e-8, 7.e-11, 23.3834004912898500586445},
-    {8.e-8, 0.00002, 16.3452312235394351410033},
-    {8.e-8, 1.000000000001, 16.3412392022725295437606},
-    {8.e-8, 0.5, 16.3412393131760679059067},
-    {8.e-8, 2, 16.3412391222725327438921},
-    {8.e-8, 1624, 16.3412385647081130254943},
-    {0.004, 7.e-11, 23.3825258913787298259023},
-    {0.004, 0.00002, 10.8247656947117878792194},
-    {0.004, 1.000000000001, 5.52146091786223987264715},
-    {0.004, 0.5, 5.52697992926150653113797},
-    {0.004, 2, 5.51746889659270898022044},
-    {0.004, 1624, 5.48959582574332555214719},
-    {1, 7.e-11, 23.3825258738791892190926},
-    {1, 0.00002, 10.8197782844102831106727},
-    {1, 1.000000000001, -9.999999999995e-13},
-    {1, 0.5, 0.693147180559945309417232},
-    {1, 2, -0.693147180559945309417232},
-    {1, 1624, -7.39264752072162326054032},
-    {1.00000001, 7.e-11, 23.3825258738791892179411},
-    {1.00000001, 0.00002, 10.8197782844099541286699},
-    {1.00000001, 1.000000000001, -1.00009999500064491739816e-8},
-    {1.00000001, 0.5, 0.693147174422888956122731},
-    {1.00000001, 2, -0.693147195559945246917232},
-    {1.00000001, 1624, -7.39264760042333353631934},
-    {5, 7.e-11, 23.3825258737333558857627},
-    {5, 0.00002, 10.8197366180283355258393},
-    {5, 1.000000000001, -1.60943791243638370793409},
-    {5, 0.5, -0.207395194346070587158746},
-    {5, 2, -3.40119738166215537541324},
-    {5, 1624, -33.7913357290267948074624},
-    {23, 7.e-11, 23.3825258736208322915813},
-    {23, 0.00002, 10.819704468465374949026},
-    {23, 1.000000000001, -3.13549421593288398231784},
-    {23, 0.5, -0.989947810259228199543883},
-    {23, 2, -6.31354804627709531045369},
-    {23, 1624, -121.714785277510463870251},
-    {19845, 7.e-11, 23.3825258731460863706715},
-    {19845, 0.00002, 10.8195688267825637640878},
-    {19845, 1.000000000001, -9.89570736522763869861762},
-    {19845, 0.5, -4.37548244086806082919414},
-    {19845, 2, -19.7914651196913525680177},
-    {19845, 1624, -5756.4146766727238501215},
-    {3000000000000000.0, 3, -106.219018870176440545578},
-    {3000000000000000.0, 100, -3204.60466298830574639047},
-    {3000000000000000.0, 12895, -350396.988955562106921852},
-    {100000000000000000000.0, 3, -137.461958399082795731692},
-    {100000000000000000000.0, 100, -4246.03598061851596930944},
-    {100000000000000000000.0, 12895, -484689.557363950217404711},
-};
-}  // namespace lbeta_test_internal
-
-TEST(MathFunctions, lbeta_precomputed) {
-  using lbeta_test_internal::TestValue;
-  using lbeta_test_internal::testValues;
-  using stan::test::expect_near_rel;
-
-  for (TestValue t : testValues) {
-    std::ostringstream msg;
-    msg << std::setprecision(22) << "x = " << t.x << ", y = " << t.y;
-
-    double val = stan::math::lbeta(t.x, t.y);
-    expect_near_rel(msg.str(), val, t.val);
-=======
 TEST(MathFunctions, lbeta_extremes_errors) {
   double inf = std::numeric_limits<double>::infinity();
   double after_stirling
@@ -207,6 +99,5 @@
                     lbeta(x, after_stirling));
     expect_near_rel(msg.str(), lbeta(before_stirling, x),
                     lbeta(after_stirling, x));
->>>>>>> 3578ff61
   }
 }